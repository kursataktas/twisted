--- conflicted
+++ resolved
@@ -317,11 +317,7 @@
     - name: Install dependencies
       run: |
         python -m pip install --upgrade pip
-<<<<<<< HEAD
-        python -m pip install .[conch] pytest pytest-codspeed pytest-cov pytest-benchmark
-=======
         python -m pip install . pytest pytest-codspeed pytest-cov pytest-benchmark
->>>>>>> 927ddce7
 
     - name: Run benchmarks
       uses: CodSpeedHQ/action@v2
@@ -333,10 +329,6 @@
 
     - name: Collect benchmarks coverage
       run: |
-<<<<<<< HEAD
-        pytest --benchmark-min-rounds 1 --benchmark-max-time 0.00001 --cov benchmarks --cov twisted --cov-config=.coveragerc  benchmarks
-        coverage xml
-=======
         # We try to run the benchmark tests only once.
         # It should be enough to collect the coverage.
         # The previous Codspeed run takes care of the actual benchmark
@@ -347,7 +339,6 @@
           --cov benchmarks --cov twisted --cov-config=.coveragerc \
           --cov-report=xml \
           benchmarks
->>>>>>> 927ddce7
 
     - name: Publish benchmarks coverage
       uses: codecov/codecov-action@v3
@@ -357,8 +348,6 @@
         name: ${{ matrix.python-version || env.DEFAULT_PYTHON_VERSION }}-benchmarks
         fail_ci_if_error: true
 
-<<<<<<< HEAD
-=======
     - name: Fail on missing benchmarks coverage
       run: |
         # This makes sure that the benchmark tests always have 100% coverage.
@@ -366,7 +355,6 @@
         # expansion.
         coverage report --fail-under=100 --include 'benchmarks/*'
 
->>>>>>> 927ddce7
 
   static-checks:
     runs-on: ubuntu-22.04
