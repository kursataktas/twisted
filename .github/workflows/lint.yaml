name: Lint

on:
  push:
    branches: [ trunk ]
  pull_request:
    branches: [ trunk ]

jobs:
  lint:
    runs-on: ubuntu-20.04
    env:
<<<<<<< HEAD
      TOXENV: "lint,black"
=======
      TOXENV: "lint,twine"
>>>>>>> d4cf03c8

    steps:
    - uses: actions/checkout@v2

    - name: Set up Python
      uses: actions/setup-python@v2
      with:
        python-version: '3.8'

    - name: Install dependencies
      run: |
        python -m pip install --upgrade pip tox
        tox --notest

    - name: Lint
      run: |
        python --version
        tox -q<|MERGE_RESOLUTION|>--- conflicted
+++ resolved
@@ -10,11 +10,7 @@
   lint:
     runs-on: ubuntu-20.04
     env:
-<<<<<<< HEAD
-      TOXENV: "lint,black"
-=======
-      TOXENV: "lint,twine"
->>>>>>> d4cf03c8
+      TOXENV: "lint"
 
     steps:
     - uses: actions/checkout@v2
