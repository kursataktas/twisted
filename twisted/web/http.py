--- conflicted
+++ resolved
@@ -101,13 +101,9 @@
 from twisted.internet.interfaces import IProtocol
 from twisted.protocols import policies, basic
 
-<<<<<<< HEAD
 from twisted.web.iweb import (
     IRequest, IAccessLogFormatter, INonQueuedRequestFactory)
-=======
 from twisted.web.error import CannotUpgrade
-from twisted.web.iweb import IRequest, IAccessLogFormatter
->>>>>>> c46562bb
 from twisted.web.http_headers import Headers
 
 H2_ENABLED = False
@@ -1744,17 +1740,12 @@
         elif line == b'':
             # End of headers.
             if self.__header:
-<<<<<<< HEAD
                 ok = self.headerReceived(self.__header)
                 # If the last header we got is invalid, we MUST NOT proceed
                 # with processing. We'll have sent a 400 anyway, so just stop.
                 if not ok:
                     return
-            self.__header = ''
-=======
-                self.headerReceived(self.__header)
             self.__header = b''
->>>>>>> c46562bb
             self.allHeadersReceived()
             if self.length == 0:
                 self.allContentReceived()
@@ -2106,9 +2097,6 @@
         As described by HTTP standard we should be patient and accept the
         whole request from the client before sending a polite bad request
         response, even in the case when clients send tons of data.
-
-        @param transport: Transport handling connection to the client.
-        @type transport: L{interfaces.ITransport}
         """
         self.transport.write(b"HTTP/1.1 400 Bad Request\r\n\r\n")
         self.transport.loseConnection()
@@ -2328,7 +2316,7 @@
 
         # Should match "VERB PATH HTTP/VER"
         if not len(requestLine) == 3:
-            _respondToBadRequestAndDisconnect(self._channel.transport)
+            self._respondToBadRequestAndDisconnect()
             return None
 
         if requestLine[2].lower() == b"http/1.0":
@@ -2339,7 +2327,7 @@
         if not requestLine[2].lower() == b"http/1.1":
             # If it's not HTTP/1.0 or HTTP/1.1, we don't really know what to
             # do!
-            _respondToBadRequestAndDisconnect(self._channel.transport)
+            self._respondToBadRequestAndDisconnect()
             return None
 
         # Get the header lines (that is, every line except the first, which is
@@ -2392,7 +2380,7 @@
         self._bufferLen += len(data)
 
         if self._bufferLen > self._maxHeadersLength:
-            _respondToBadRequestAndDisconnect(self._channel.transport)
+            self._respondToBadRequestAndDisconnect()
 
         if b"\r\n\r\n" in self._buffer:
             self._negotiatedProtocol = self._upgrade()
@@ -2422,8 +2410,7 @@
 
             if negotiatedProtocol == b'h2':
                 # We can't handle HTTP/2 yet
-                return _respondToBadRequestAndDisconnect(
-                    self._channel.transport)
+                return self._respondToBadRequestAndDisconnect()
 
             elif negotiatedProtocol in [b"http/1.1", None]:
                 if getattr(self.factory, "_upgradeables"):
@@ -2446,12 +2433,23 @@
 
             else:
                 # A protocol which we didn't understand was negotiated by ALPN.
-                return _respondToBadRequestAndDisconnect(
-                    self._channel.transport)
+                return self._respondToBadRequestAndDisconnect()
 
             self._negotiatedProtocol = negotiatedProtocol
 
         return self._channel.dataReceived(data)
+
+
+    def _respondToBadRequestAndDisconnect(self):
+        """
+        This is a quick and dirty way of responding to bad requests.
+
+        As described by HTTP standard we should be patient and accept the
+        whole request from the client before sending a polite bad request
+        response, even in the case when clients send tons of data.
+        """
+        self._channel.transport.write(b"HTTP/1.1 400 Bad Request\r\n\r\n")
+        self._channel.transport.loseConnection()
 
 
 
