--- conflicted
+++ resolved
@@ -8,11 +8,7 @@
 from binascii import hexlify
 from functools import lru_cache
 from hashlib import md5
-<<<<<<< HEAD
-from typing import Any, Callable, List, Optional
-=======
-from typing import Dict
->>>>>>> 88151eb4
+from typing import Any, Callable, Dict, List, Optional
 
 from zope.interface import Interface, implementer
 
