# -*- test-case-name: twisted.test.test_defer -*-
# Copyright (c) Twisted Matrix Laboratories.
# See LICENSE for details.

"""
Support for results that aren't immediately available.

Maintainer: Glyph Lefkowitz
"""

from abc import ABC, abstractmethod
from asyncio import AbstractEventLoop, Future, iscoroutine
from enum import Enum
from functools import wraps
from sys import exc_info, version_info
import traceback
from types import CoroutineType, GeneratorType, MappingProxyType
from typing import (
    Any,
    Callable,
    Generator,
    List,
    Mapping,
    NoReturn,
    Optional,
    Tuple,
    Type,
    TypeVar,
    Union,
    cast,
)
from typing_extensions import Literal
import warnings

import attr

from incremental import Version

from twisted.internet.interfaces import IDelayedCall, IReactorTime
from twisted.logger import Logger
from twisted.python.failure import Failure, _extraneous
from twisted.python import lockfile
from twisted.python.compat import cmp, comparable
from twisted.python.deprecate import deprecated, warnAboutFunction

try:
    from contextvars import copy_context as __copy_context

    _contextvarsSupport = True

except ImportError:
    _contextvarsSupport = False

    class _NoContext:
        @staticmethod
        def run(f: Callable[..., object], *args: object, **kwargs: object) -> object:
            return f(*args, **kwargs)

    def _copy_context() -> Type[_NoContext]:
        return _NoContext


else:
    _copy_context = __copy_context  # type: ignore[assignment]

log = Logger()


_T = TypeVar("_T")


class AlreadyCalledError(Exception):
    """
    This error is raised when one of L{Deferred.callback} or L{Deferred.errback}
    is called after one of the two had already been called.
    """


class CancelledError(Exception):
    """
    This error is raised by default when a L{Deferred} is cancelled.
    """


class TimeoutError(Exception):
    """
    This error is raised by default when a L{Deferred} times out.
    """


class NotACoroutineError(TypeError):
    """
    This error is raised when a coroutine is expected and something else is
    encountered.
    """


def logError(err: "Failure") -> "Failure":
    """
    Log and return failure.

    This method can be used as an errback that passes the failure on to the
    next errback unmodified. Note that if this is the last errback, and the
    deferred gets garbage collected after being this errback has been called,
    the clean up code logs it again.
    """
    log.failure("", err)
    return err


def succeed(result: object) -> "Deferred":
    """
    Return a L{Deferred} that has already had C{.callback(result)} called.

    This is useful when you're writing synchronous code to an
    asynchronous interface: i.e., some code is calling you expecting a
    L{Deferred} result, but you don't actually need to do anything
    asynchronous. Just return C{defer.succeed(theResult)}.

    See L{fail} for a version of this function that uses a failing
    L{Deferred} rather than a successful one.

    @param result: The result to give to the Deferred's 'callback'
           method.
    """
    d = Deferred()
    d.callback(result)
    return d


def fail(result: Optional[Union[Failure, BaseException]] = None) -> "Deferred":
    """
    Return a L{Deferred} that has already had C{.errback(result)} called.

    See L{succeed}'s docstring for rationale.

    @param result: The same argument that L{Deferred.errback} takes.

    @raise NoCurrentExceptionError: If C{result} is L{None} but there is no
        current exception state.
    """
    d = Deferred()
    d.errback(result)
    return d


def execute(
    callable: Callable[..., object], *args: object, **kwargs: object
) -> "Deferred":
    """
    Create a L{Deferred} from a callable and arguments.

    Call the given function with the given arguments.  Return a L{Deferred}
    which has been fired with its callback as the result of that invocation
    or its C{errback} with a L{Failure} for the exception thrown.
    """
    try:
<<<<<<< HEAD
        result = callable(*args, **kwargs)
    except:
=======
        result = callable(*args, **kw)
    except BaseException:
>>>>>>> c4bd80e7
        return fail()
    else:
        return succeed(result)


def maybeDeferred(
    f: Callable[..., object], *args: object, **kwargs: object
) -> "Deferred":
    """
    Invoke a function that may or may not return a L{Deferred}.

    Call the given function with the given arguments.  If the returned
    object is a L{Deferred}, return it.  If the returned object is a L{Failure},
    wrap it with L{fail} and return it.  Otherwise, wrap it in L{succeed} and
    return it.  If an exception is raised, convert it to a L{Failure}, wrap it
    in L{fail}, and then return it.

    @param f: The callable to invoke
    @param args: The arguments to pass to C{f}
    @param kw: The keyword arguments to pass to C{f}

    @return: The result of the function call, wrapped in a L{Deferred} if
    necessary.
    """
    try:
<<<<<<< HEAD
        result = f(*args, **kwargs)
    except:
        return fail(Failure(captureVars=Deferred.debug))
=======
        result = f(*args, **kw)
    except BaseException:
        return fail(failure.Failure(captureVars=Deferred.debug))
>>>>>>> c4bd80e7

    if isinstance(result, Deferred):
        return result
    elif isinstance(result, Failure):
        return fail(result)
    else:
        return succeed(result)


@deprecated(
    Version("Twisted", 17, 1, 0),
    replacement="twisted.internet.defer.Deferred.addTimeout",
)
def timeout(deferred: "Deferred") -> None:
    deferred.errback(Failure(TimeoutError("Callback timed out")))


def passthru(arg: _T) -> _T:
    return arg


def setDebugging(on: bool) -> None:
    """
    Enable or disable L{Deferred} debugging.

    When debugging is on, the call stacks from creation and invocation are
    recorded, and added to any L{AlreadyCalledError}s we raise.
    """
    Deferred.debug = bool(on)


def getDebugging() -> bool:
    """
    Determine whether L{Deferred} debugging is enabled.
    """
    return Deferred.debug


def _cancelledToTimedOutError(value: _T, timeout: float) -> _T:
    """
    A default translation function that translates L{Failure}s that are
    L{CancelledError}s to L{TimeoutError}s.

    @param value: Anything
    @param timeout: The timeout

    @raise TimeoutError: If C{value} is a L{Failure} that is a L{CancelledError}.
    @raise Exception: If C{value} is a L{Failure} that is not a L{CancelledError},
        it is re-raised.

    @since: 16.5
    """
    if isinstance(value, Failure):
        value.trap(CancelledError)
        raise TimeoutError(timeout, "Deferred")
    return value


class _Sentinel(Enum):
    """
    @cvar _NO_RESULT:
        The result used to represent the fact that there is no result.
        B{Never ever ever use this as an actual result for a Deferred}.
        You have been warned.
    @cvar _CONTINUE:
        A marker left in L{Deferred.callback}s to indicate a Deferred chain.
        Always accompanied by a Deferred instance in the args tuple pointing at
        the Deferred which is chained to the Deferred which has this marker.
    """

    _NO_RESULT = object()
    _CONTINUE = object()


# type note: this should be Callable[[object, ...], object] but mypy doesn't allow.
#   Callable[[object], object] is next best, but disallows valid callback signatures
DeferredCallback = Callable[..., object]
# type note: this should be Callable[[Failure, ...], object] but mypy doesn't allow.
#   Callable[[Failure], object] is next best, but disallows valid callback signatures
DeferredErrback = Callable[..., object]

_CallbackOrderedArguments = Tuple[object, ...]
_CallbackKeywordArguments = Mapping[str, object]
_Callbacks = Tuple[
    Tuple[
        Union[DeferredCallback, Literal[_Sentinel._CONTINUE]],
        _CallbackOrderedArguments,
        _CallbackKeywordArguments,
    ],
    Tuple[
        Union[DeferredErrback, DeferredCallback, Literal[_Sentinel._CONTINUE]],
        _CallbackOrderedArguments,
        _CallbackKeywordArguments,
    ],
]

_NONE_KWARGS = MappingProxyType({})  # type: _CallbackKeywordArguments


class Deferred:
    """
    This is a callback which will be put off until later.

    Why do we want this? Well, in cases where a function in a threaded
    program would block until it gets a result, for Twisted it should
    not block. Instead, it should return a L{Deferred}.

    This can be implemented for protocols that run over the network by
    writing an asynchronous protocol for L{twisted.internet}. For methods
    that come from outside packages that are not under our control, we use
    threads (see for example L{twisted.enterprise.adbapi}).

    For more information about Deferreds, see doc/core/howto/defer.html or
    U{http://twistedmatrix.com/documents/current/core/howto/defer.html}

    When creating a Deferred, you may provide a canceller function, which
    will be called by d.cancel() to let you do any clean-up necessary if the
    user decides not to wait for the deferred to complete.

    @ivar called: A flag which is C{False} until either C{callback} or
        C{errback} is called and afterwards always C{True}.
    @ivar paused: A counter of how many unmatched C{pause} calls have been made
        on this instance.
    @ivar _suppressAlreadyCalled: A flag used by the cancellation mechanism
        which is C{True} if the Deferred has no canceller and has been
        cancelled, C{False} otherwise.  If C{True}, it can be expected that
        C{callback} or C{errback} will eventually be called and the result
        should be silently discarded.
    @ivar _runningCallbacks: A flag which is C{True} while this instance is
        executing its callback chain, used to stop recursive execution of
        L{_runCallbacks}
    @ivar _chainedTo: If this L{Deferred} is waiting for the result of another
        L{Deferred}, this is a reference to the other Deferred.  Otherwise,
        L{None}.
    """

    called = False
    paused = 0
    _debugInfo = None  # type: Optional[DebugInfo]
    _suppressAlreadyCalled = False

    # Are we currently running a user-installed callback?  Meant to prevent
    # recursive running of callbacks when a reentrant call to add a callback is
    # used.
    _runningCallbacks = False

    # Keep this class attribute for now, for compatibility with code that
    # sets it directly.
    debug = False

    _chainedTo = None  # type: Optional[Deferred]

    def __init__(
        self, canceller: Optional[Callable[["Deferred"], None]] = None
    ) -> None:
        """
        Initialize a L{Deferred}.

        @param canceller: a callable used to stop the pending operation
            scheduled by this L{Deferred} when L{Deferred.cancel} is invoked.
            The canceller will be passed the deferred whose cancelation is
            requested (i.e., self).

            If a canceller is not given, or does not invoke its argument's
            C{callback} or C{errback} method, L{Deferred.cancel} will
            invoke L{Deferred.errback} with a L{CancelledError}.

            Note that if a canceller is not given, C{callback} or
            C{errback} may still be invoked exactly once, even though
            defer.py will have already invoked C{errback}, as described
            above.  This allows clients of code which returns a L{Deferred}
            to cancel it without requiring the L{Deferred} instantiator to
            provide any specific implementation support for cancellation.
            New in 10.1.

        @type canceller: a 1-argument callable which takes a L{Deferred}. The
            return result is ignored.
        """
        self.callbacks = []  # type: List[_Callbacks]
        self._canceller = canceller
        if self.debug:
            self._debugInfo = DebugInfo()
            self._debugInfo.creator = traceback.format_stack()[:-1]

    def addCallbacks(
        self,
        callback: DeferredCallback,
        errback: DeferredErrback = passthru,
        callbackArgs: _CallbackOrderedArguments = (),
        callbackKeywords: _CallbackKeywordArguments = _NONE_KWARGS,
        errbackArgs: _CallbackOrderedArguments = (),
        errbackKeywords: _CallbackKeywordArguments = _NONE_KWARGS,
    ) -> "Deferred":
        """
        Add a pair of callbacks (success and error) to this L{Deferred}.

        These will be executed when the 'master' callback is run.

        @return: C{self}.
        """
        # Default value used to be None and callers may be using None
        if errback is None:
            errback = passthru  # type: ignore[unreachable]
        if callbackArgs is None:
            callbackArgs = ()  # type: ignore[unreachable]
        if callbackKeywords is None:
            callbackKeywords = {}  # type: ignore[unreachable]
        if errbackArgs is None:
            errbackArgs = ()  # type: ignore[unreachable]
        if errbackKeywords is None:
            errbackKeywords = {}  # type: ignore[unreachable]

        assert callable(callback)
        assert callable(errback)

        self.callbacks.append(
            (
                (callback, callbackArgs, callbackKeywords),
                (errback, errbackArgs, errbackKeywords),
            )
        )

        if self.called:
            self._runCallbacks()

        return self

    def addCallback(
        self, callback: DeferredCallback, *args: object, **kwargs: object
    ) -> "Deferred":
        """
        Convenience method for adding just a callback.

        See L{addCallbacks}.
        """
        return self.addCallbacks(callback, callbackArgs=args, callbackKeywords=kwargs)

    def addErrback(
        self, errback: DeferredErrback, *args: object, **kwargs: object
    ) -> "Deferred":
        """
        Convenience method for adding just an errback.

        See L{addCallbacks}.
        """
        return self.addCallbacks(
            passthru, errback, errbackArgs=args, errbackKeywords=kwargs
        )

    def addBoth(
        self, callback: DeferredCallback, *args: object, **kwargs: object
    ) -> "Deferred":
        """
        Convenience method for adding a single callable as both a callback
        and an errback.

        See L{addCallbacks}.
        """
        return self.addCallbacks(
            callback,
            callback,
            callbackArgs=args,
            errbackArgs=args,
            callbackKeywords=kwargs,
            errbackKeywords=kwargs,
        )

    def addTimeout(
        self,
        timeout: float,
        clock: IReactorTime,
        onTimeoutCancel: Callable[[object, float], object] = _cancelledToTimedOutError,
    ) -> "Deferred":
        """
        Time out this L{Deferred} by scheduling it to be cancelled after
        C{timeout} seconds.

        The timeout encompasses all the callbacks and errbacks added to this
        L{defer.Deferred} before the call to L{addTimeout}, and none added
        after the call.

        If this L{Deferred} gets timed out, it errbacks with a L{TimeoutError},
        unless a cancelable function was passed to its initialization or unless
        a different C{onTimeoutCancel} callable is provided.

        @param timeout: number of seconds to wait before timing out this
            L{Deferred}
        @param clock: The object which will be used to schedule the timeout.
        @param onTimeoutCancel: A callable which is called immediately after
            this L{Deferred} times out, and not if this L{Deferred} is
            otherwise cancelled before the timeout. It takes an arbitrary
            value, which is the value of this L{Deferred} at that exact point
            in time (probably a L{CancelledError} L{Failure}), and the
            C{timeout}.  The default callable (if none is provided) will
            translate a L{CancelledError} L{Failure} into a L{TimeoutError}.

        @return: C{self}.

        @since: 16.5
        """
        timedOut = [False]

        def timeItOut() -> None:
            timedOut[0] = True
            self.cancel()

        delayedCall = clock.callLater(timeout, timeItOut)

        def convertCancelled(value: object) -> object:
            # if C{deferred} was timed out, call the translation function,
            # if provdied, otherwise just use L{cancelledToTimedOutError}
            if timedOut[0]:
                # Default value used to be None and callers may be using None
                if onTimeoutCancel is None:
                    toCall = _cancelledToTimedOutError  # type: ignore[unreachable]
                else:
                    toCall = onTimeoutCancel
                return toCall(value, timeout)
            return value

        self.addBoth(convertCancelled)

        def cancelTimeout(result: _T) -> _T:
            # stop the pending call to cancel the deferred if it's been fired
            if delayedCall.active():
                delayedCall.cancel()
            return result

        self.addBoth(cancelTimeout)
        return self

    def chainDeferred(self, d: "Deferred") -> "Deferred":
        """
        Chain another L{Deferred} to this L{Deferred}.

        This method adds callbacks to this L{Deferred} to call C{d}'s callback
        or errback, as appropriate. It is merely a shorthand way of performing
        the following::

            self.addCallbacks(d.callback, d.errback)

        When you chain a deferred d2 to another deferred d1 with
        d1.chainDeferred(d2), you are making d2 participate in the callback
        chain of d1. Thus any event that fires d1 will also fire d2.
        However, the converse is B{not} true; if d2 is fired d1 will not be
        affected.

        Note that unlike the case where chaining is caused by a L{Deferred}
        being returned from a callback, it is possible to cause the call
        stack size limit to be exceeded by chaining many L{Deferred}s
        together with C{chainDeferred}.

        @return: C{self}.
        """
        d._chainedTo = self
        return self.addCallbacks(d.callback, d.errback)

    def callback(self, result: object) -> None:
        """
        Run all success callbacks that have been added to this L{Deferred}.

        Each callback will have its result passed as the first argument to
        the next; this way, the callbacks act as a 'processing chain'.  If
        the success-callback returns a L{Failure} or raises an L{Exception},
        processing will continue on the *error* callback chain.  If a
        callback (or errback) returns another L{Deferred}, this L{Deferred}
        will be chained to it (and further callbacks will not run until that
        L{Deferred} has a result).

        An instance of L{Deferred} may only have either L{callback} or
        L{errback} called on it, and only once.

        @param result: The object which will be passed to the first callback
            added to this L{Deferred} (via L{addCallback}).

        @raise AlreadyCalledError: If L{callback} or L{errback} has already been
            called on this L{Deferred}.
        """
        assert not isinstance(result, Deferred)
        self._startRunCallbacks(result)

    def errback(self, fail: Optional[Union[Failure, BaseException]] = None) -> None:
        """
        Run all error callbacks that have been added to this L{Deferred}.

        Each callback will have its result passed as the first
        argument to the next; this way, the callbacks act as a
        'processing chain'. Also, if the error-callback returns a non-Failure
        or doesn't raise an L{Exception}, processing will continue on the
        *success*-callback chain.

        If the argument that's passed to me is not a L{Failure} instance,
        it will be embedded in one. If no argument is passed, a
        L{Failure} instance will be created based on the current
        traceback stack.

        Passing a string as `fail' is deprecated, and will be punished with
        a warning message.

        An instance of L{Deferred} may only have either L{callback} or
        L{errback} called on it, and only once.

        @param fail: The L{Failure} object which will be passed to the first
            errback added to this L{Deferred} (via L{addErrback}).
            Alternatively, a L{Exception} instance from which a L{Failure} will
            be constructed (with no traceback) or L{None} to create a L{Failure}
            instance from the current exception state (with a traceback).

        @raise AlreadyCalledError: If L{callback} or L{errback} has already been
            called on this L{Deferred}.
        @raise NoCurrentExceptionError: If C{fail} is L{None} but there is
            no current exception state.
        """
        if fail is None:
            fail = Failure(captureVars=self.debug)
        elif not isinstance(fail, Failure):
            fail = Failure(fail)

        self._startRunCallbacks(fail)

    def pause(self) -> None:
        """
        Stop processing on a L{Deferred} until L{unpause}() is called.
        """
        self.paused = self.paused + 1

    def unpause(self) -> None:
        """
        Process all callbacks made since L{pause}() was called.
        """
        self.paused = self.paused - 1
        if self.paused:
            return
        if self.called:
            self._runCallbacks()

    def cancel(self) -> None:
        """
        Cancel this L{Deferred}.

        If the L{Deferred} has not yet had its C{errback} or C{callback} method
        invoked, call the canceller function provided to the constructor. If
        that function does not invoke C{callback} or C{errback}, or if no
        canceller function was provided, errback with L{CancelledError}.

        If this L{Deferred} is waiting on another L{Deferred}, forward the
        cancellation to the other L{Deferred}.
        """
        if not self.called:
            canceller = self._canceller
            if canceller:
                canceller(self)
            else:
                # Arrange to eat the callback that will eventually be fired
                # since there was no real canceller.
                self._suppressAlreadyCalled = True
            if not self.called:
                # There was no canceller, or the canceller didn't call
                # callback or errback.
                self.errback(Failure(CancelledError()))
        elif isinstance(self.result, Deferred):
            # Waiting for another deferred -- cancel it instead.
            self.result.cancel()

    def _startRunCallbacks(self, result: object) -> None:
        if self.called:
            if self._suppressAlreadyCalled:
                self._suppressAlreadyCalled = False
                return
            if self.debug:
                if self._debugInfo is None:
                    self._debugInfo = DebugInfo()
                extra = "\n" + self._debugInfo._getDebugTracebacks()
                raise AlreadyCalledError(extra)
            raise AlreadyCalledError
        if self.debug:
            if self._debugInfo is None:
                self._debugInfo = DebugInfo()
            self._debugInfo.invoker = traceback.format_stack()[:-2]
        self.called = True
        self.result = result
        self._runCallbacks()

    def _continuation(self) -> _Callbacks:
        """
        Build a tuple of callback and errback with L{_Sentinel._CONTINUE}.
        """
        return (
            (_Sentinel._CONTINUE, (self,), _NONE_KWARGS),
            (_Sentinel._CONTINUE, (self,), _NONE_KWARGS),
        )

    def _runCallbacks(self) -> None:
        """
        Run the chain of callbacks once a result is available.

        This consists of a simple loop over all of the callbacks, calling each
        with the current result and making the current result equal to the
        return value (or raised exception) of that call.

        If L{_runningCallbacks} is true, this loop won't run at all, since
        it is already running above us on the call stack.  If C{self.paused} is
        true, the loop also won't run, because that's what it means to be
        paused.

        The loop will terminate before processing all of the callbacks if a
        L{Deferred} without a result is encountered.

        If a L{Deferred} I{with} a result is encountered, that result is taken
        and the loop proceeds.

        @note: The implementation is complicated slightly by the fact that
            chaining (associating two L{Deferred}s with each other such that one
            will wait for the result of the other, as happens when a Deferred is
            returned from a callback on another L{Deferred}) is supported
            iteratively rather than recursively, to avoid running out of stack
            frames when processing long chains.
        """
        if self._runningCallbacks:
            # Don't recursively run callbacks
            return

        # Keep track of all the Deferreds encountered while propagating results
        # up a chain.  The way a Deferred gets onto this stack is by having
        # added its _continuation() to the callbacks list of a second Deferred
        # and then that second Deferred being fired.  ie, if ever had _chainedTo
        # set to something other than None, you might end up on this stack.
        chain = [self]

        while chain:
            current = chain[-1]

            if current.paused:
                # This Deferred isn't going to produce a result at all.  All the
                # Deferreds up the chain waiting on it will just have to...
                # wait.
                return

            finished = True
            current._chainedTo = None
            while current.callbacks:
                item = current.callbacks.pop(0)
                if not isinstance(current.result, Failure):
                    callback, args, kwargs = item[0]
                else:
                    # type note: Callback signature also works for Errbacks in
                    # this context
                    callback, args, kwargs = item[1]

                # Avoid recursion if we can.
                if callback is _Sentinel._CONTINUE:
                    # Give the waiting Deferred our current result and then
                    # forget about that result ourselves.
                    chainee = cast(Deferred, args[0])
                    chainee.result = current.result
                    current.result = None
                    # Making sure to update _debugInfo
                    if current._debugInfo is not None:
                        current._debugInfo.failResult = None
                    chainee.paused -= 1
                    chain.append(chainee)
                    # Delay cleaning this Deferred and popping it from the chain
                    # until after we've dealt with chainee.
                    finished = False
                    break

                try:
                    current._runningCallbacks = True
                    try:
                        current.result = callback(current.result, *args, **kwargs)

                        if current.result is current:
                            warnAboutFunction(
                                callback,
                                "Callback returned the Deferred "
                                "it was attached to; this breaks the "
                                "callback chain and will raise an "
                                "exception in the future.",
                            )
                    finally:
                        current._runningCallbacks = False
                except BaseException:
                    # Including full frame information in the Failure is quite
                    # expensive, so we avoid it unless self.debug is set.
                    current.result = Failure(captureVars=self.debug)
                else:
                    if isinstance(current.result, Deferred):
                        # The result is another Deferred.  If it has a result,
                        # we can take it and keep going.
                        resultResult = getattr(
                            current.result, "result", _Sentinel._NO_RESULT
                        )
                        if (
                            resultResult is _Sentinel._NO_RESULT
                            or isinstance(resultResult, Deferred)
                            or current.result.paused
                        ):
                            # Nope, it didn't.  Pause and chain.
                            current.pause()
                            current._chainedTo = current.result
                            # Note: current.result has no result, so it's not
                            # running its callbacks right now.  Therefore we can
                            # append to the callbacks list directly instead of
                            # using addCallbacks.
                            current.result.callbacks.append(current._continuation())
                            break
                        else:
                            # Yep, it did.  Steal it.
                            current.result.result = None
                            # Make sure _debugInfo's failure state is updated.
                            if current.result._debugInfo is not None:
                                current.result._debugInfo.failResult = None
                            current.result = resultResult

            if finished:
                # As much of the callback chain - perhaps all of it - as can be
                # processed right now has been.  The current Deferred is waiting on
                # another Deferred or for more callbacks.  Before finishing with it,
                # make sure its _debugInfo is in the proper state.
                if isinstance(current.result, Failure):
                    # Stash the Failure in the _debugInfo for unhandled error
                    # reporting.
                    current.result.cleanFailure()
                    if current._debugInfo is None:
                        current._debugInfo = DebugInfo()
                    current._debugInfo.failResult = current.result
                else:
                    # Clear out any Failure in the _debugInfo, since the result
                    # is no longer a Failure.
                    if current._debugInfo is not None:
                        current._debugInfo.failResult = None

                # This Deferred is done, pop it from the chain and move back up
                # to the Deferred which supplied us with our result.
                chain.pop()

    def __str__(self) -> str:
        """
        Return a string representation of this C{Deferred}.
        """
        cname = self.__class__.__name__
        result = getattr(self, "result", _Sentinel._NO_RESULT)
        myID = id(self)
        if self._chainedTo is not None:
<<<<<<< HEAD
            result = " waiting on Deferred at 0x%x" % (id(self._chainedTo),)
        elif result is _Sentinel._NO_RESULT:
=======
            result = " waiting on Deferred at 0x{:x}".format(id(self._chainedTo))
        elif result is _NO_RESULT:
>>>>>>> c4bd80e7
            result = ""
        else:
            result = " current result: {!r}".format(result)
        return "<{} at 0x{:x}{}>".format(cname, myID, result)

    __repr__ = __str__

    def __iter__(self) -> "Deferred":
        return self

    @_extraneous
    def send(self, value: object = None) -> "Deferred":
        if self.paused:
            # If we're paused, we have no result to give
            return self

        result = getattr(self, "result", _Sentinel._NO_RESULT)
        if result is _Sentinel._NO_RESULT:
            return self
        if isinstance(result, Failure):
            # Clear the failure on debugInfo so it doesn't raise "unhandled
            # exception"
            assert self._debugInfo is not None
            self._debugInfo.failResult = None
            result.value.__failure__ = result
            raise result.value
        else:
            raise StopIteration(result)

    # For PEP-492 support (async/await)
    __await__ = __iter__
    __next__ = send

    def asFuture(self, loop: AbstractEventLoop) -> Future:
        """
        Adapt this L{Deferred} into a L{Future} which is bound to C{loop}.

        @note: converting a L{Deferred} to an L{Future} consumes both
            its result and its errors, so this method implicitly converts
            C{self} into a L{Deferred} firing with L{None}, regardless of what
            its result previously would have been.

        @since: Twisted 17.5.0

        @param loop: The L{asyncio} event loop to bind the L{Future} to.

        @return: A L{Future} which will fire when the L{Deferred} fires.
        """
        try:
            createFuture = loop.create_future
        except AttributeError:

            def createFuture() -> Future:
                return Future(loop=loop)

        future = createFuture()

        def checkCancel(futureAgain: Future) -> None:
            if futureAgain.cancelled():
                self.cancel()

        def maybeFail(failure: Failure) -> None:
            if not future.cancelled():
                future.set_exception(failure.value)

        def maybeSucceed(result: object) -> None:
            if not future.cancelled():
                future.set_result(result)

        self.addCallbacks(maybeSucceed, maybeFail)
        future.add_done_callback(checkCancel)

        return future

    @classmethod
    def fromFuture(cls, future: Future) -> "Deferred":
        """
        Adapt an L{Future} to a L{Deferred}.

        @note: This creates a L{Deferred} from a L{Future}, I{not} from
            a C{coroutine}; in other words, you will need to call
            L{asyncio.ensure_future}, L{asyncio.loop.create_task} or create an
            L{asyncio.Task} yourself to get from a C{coroutine} to a
            L{Future} if what you have is an awaitable coroutine and
            not a L{Future}.  (The length of this list of techniques is
            exactly why we have left it to the caller!)

        @since: Twisted 17.5.0

        @param future: The L{Future} to adapt.

        @return: A L{Deferred} which will fire when the L{Future} fires.
        """

<<<<<<< HEAD
        class Adaptor:
            def __init__(self, actual: Deferred) -> None:
                self.actual = actual

            def __call__(self, result: Future) -> None:
                try:
                    extracted = result.result()
                except:
                    extracted = Failure()
                self.actual.callback(extracted)
=======
        def adapt(result):
            try:
                extracted = result.result()
            except BaseException:
                extracted = failure.Failure()
            adapt.actual.callback(extracted)
>>>>>>> c4bd80e7

        futureCancel = object()

        def cancel(reself: Deferred) -> None:
            future.cancel()
            reself.callback(futureCancel)

        self = cls(cancel)
        adapt = Adaptor(self)

        def uncancel(result: _T) -> Union[_T, Deferred]:
            if result is futureCancel:
                adapt.actual = Deferred()
                return adapt.actual
            return result

        self.addCallback(uncancel)
        future.add_done_callback(adapt)

        return self

    @classmethod
    def fromCoroutine(cls, coro: CoroutineType) -> "Deferred":
        """
        Schedule the execution of a coroutine that awaits on L{Deferred}s,
        wrapping it in a L{Deferred} that will fire on success/failure of the
        coroutine.

        Coroutine functions return a coroutine object, similar to how
        generators work. This function turns that coroutine into a Deferred,
        meaning that it can be used in regular Twisted code. For example::

            import treq
            from twisted.internet.defer import Deferred
            from twisted.internet.task import react

            async def crawl(pages):
                results = {}
                for page in pages:
                    results[page] = await treq.content(await treq.get(page))
                return results

            def main(reactor):
                pages = [
                    "http://localhost:8080"
                ]
                d = Deferred.fromCoroutine(crawl(pages))
                d.addCallback(print)
                return d

            react(main)

        @since: Twisted NEXT

        @param coro: The coroutine object to schedule.

        @raise ValueError: If C{coro} is not a coroutine or generator.
        """
<<<<<<< HEAD
        if not iscoroutine(coro) and not isinstance(coro, GeneratorType):
            raise NotACoroutineError("%r is not a coroutine" % (coro,))
=======
        if not iscoroutine(coro) and not isinstance(coro, types.GeneratorType):
            raise NotACoroutineError("{!r} is not a coroutine".format(coro))
>>>>>>> c4bd80e7

        return _cancellableInlineCallbacks(coro)


def ensureDeferred(coro: Union[CoroutineType, Deferred]) -> Deferred:
    """
    Schedule the execution of a coroutine that awaits/yields from L{Deferred}s,
    wrapping it in a L{Deferred} that will fire on success/failure of the
    coroutine. If a Deferred is passed to this function, it will be returned
    directly (mimicing the L{asyncio.ensure_future} function).

    See L{Deferred.fromCoroutine} for examples of coroutines.

    @param coro: The coroutine object to schedule, or a L{Deferred}.
    """
    if isinstance(coro, Deferred):
        return coro
    else:
        try:
            return Deferred.fromCoroutine(coro)
        except NotACoroutineError:
            # It's not a coroutine. Raise an exception, but say that it's also
            # not a Deferred so the error makes sense.
            raise NotACoroutineError(
                "{!r} is not a coroutine or a Deferred".format(coro)
            )


class DebugInfo:
    """
    Deferred debug helper.
    """

    failResult = None  # type: Optional[Failure]
    creator = None  # type: Optional[List[str]]
    invoker = None  # type: Optional[List[str]]

    def _getDebugTracebacks(self) -> str:
        info = ""
        if self.creator is not None:
            info += " C: Deferred was created:\n C:"
            info += "".join(self.creator).rstrip().replace("\n", "\n C:")
            info += "\n"
        if self.invoker is not None:
            info += " I: First Invoker was:\n I:"
            info += "".join(self.invoker).rstrip().replace("\n", "\n I:")
            info += "\n"
        return info

    def __del__(self) -> None:
        """
        Print tracebacks and die.

        If the *last* (and I do mean *last*) callback leaves me in an error
        state, print a traceback (if said errback is a L{Failure}).
        """
        if self.failResult is not None:
            # Note: this is two separate messages for compatibility with
            # earlier tests; arguably it should be a single error message.
            log.critical("Unhandled error in Deferred:", isError=True)

            debugInfo = self._getDebugTracebacks()
            if debugInfo:
                format = "(debug: {debugInfo})"
            else:
                format = ""

            log.failure(format, self.failResult, debugInfo=debugInfo)


@comparable
class FirstError(Exception):
    """
    First error to occur in a L{DeferredList} if C{fireOnOneErrback} is set.

    @ivar subFailure: The L{Failure} that occurred.
    @ivar index: The index of the L{Deferred} in the L{DeferredList} where
        it happened.
    """

    def __init__(self, failure: Failure, index: int) -> None:
        Exception.__init__(self, failure, index)
        self.subFailure = failure
        self.index = index

    def __repr__(self) -> str:
        """
        The I{repr} of L{FirstError} instances includes the repr of the
        wrapped failure's exception and the index of the L{FirstError}.
        """
        return "FirstError[#%d, %r]" % (self.index, self.subFailure.value)

    def __str__(self) -> str:
        """
        The I{str} of L{FirstError} instances includes the I{str} of the
        entire wrapped failure (including its traceback and exception) and
        the index of the L{FirstError}.
        """
        return "FirstError[#%d, %s]" % (self.index, self.subFailure)

    def __cmp__(self, other: object) -> int:
        """
        Comparison between L{FirstError} and other L{FirstError} instances
        is defined as the comparison of the index and sub-failure of each
        instance.  L{FirstError} instances don't compare equal to anything
        that isn't a L{FirstError} instance.

        @since: 8.2
        """
        if isinstance(other, FirstError):
            return cmp((self.index, self.subFailure), (other.index, other.subFailure))
        return -1


_DeferredListResult = Tuple[bool, object]


class DeferredList(Deferred):
    """
    L{DeferredList} is a tool for collecting the results of several Deferreds.

    This tracks a list of L{Deferred}s for their results, and makes a single
    callback when they have all completed.  By default, the ultimate result is a
    list of (success, result) tuples, 'success' being a boolean.
    L{DeferredList} exposes the same API that L{Deferred} does, so callbacks and
    errbacks can be added to it in the same way.

    L{DeferredList} is implemented by adding callbacks and errbacks to each
    L{Deferred} in the list passed to it.  This means callbacks and errbacks
    added to the Deferreds before they are passed to L{DeferredList} will change
    the result that L{DeferredList} sees (i.e., L{DeferredList} is not special).
    Callbacks and errbacks can also be added to the Deferreds after they are
    passed to L{DeferredList} and L{DeferredList} may change the result that
    they see.

    See the documentation for the C{__init__} arguments for more information.

    @ivar _deferredList: The L{list} of L{Deferred}s to track.
    """

    fireOnOneCallback = False
    fireOnOneErrback = False

    def __init__(
        self,
        deferredList: List[Deferred],
        fireOnOneCallback: bool = False,
        fireOnOneErrback: bool = False,
        consumeErrors: bool = False,
    ):
        """
        Initialize a DeferredList.

        @param deferredList: The list of deferreds to track.
        @param fireOnOneCallback: (keyword param) a flag indicating that this
            L{DeferredList} will fire when the first L{Deferred} in
            C{deferredList} fires with a non-failure result without waiting for
            any of the other Deferreds.  When this flag is set, the DeferredList
            will fire with a two-tuple: the first element is the result of the
            Deferred which fired; the second element is the index in
            C{deferredList} of that Deferred.
        @param fireOnOneErrback: (keyword param) a flag indicating that this
            L{DeferredList} will fire when the first L{Deferred} in
            C{deferredList} fires with a failure result without waiting for any
            of the other Deferreds.  When this flag is set, if a Deferred in the
            list errbacks, the DeferredList will errback with a L{FirstError}
            failure wrapping the failure of that Deferred.
        @param consumeErrors: (keyword param) a flag indicating that failures in
            any of the included L{Deferred}s should not be propagated to
            errbacks added to the individual L{Deferred}s after this
            L{DeferredList} is constructed.  After constructing the
            L{DeferredList}, any errors in the individual L{Deferred}s will be
            converted to a callback result of L{None}.  This is useful to
            prevent spurious 'Unhandled error in Deferred' messages from being
            logged.  This does not prevent C{fireOnOneErrback} from working.
        """
        self._deferredList = list(deferredList)
        self.resultList = [None] * len(
            self._deferredList
        )  # type: List[Optional[_DeferredListResult]]
        Deferred.__init__(self)
        if len(self._deferredList) == 0 and not fireOnOneCallback:
            self.callback(self.resultList)

        # These flags need to be set *before* attaching callbacks to the
        # deferreds, because the callbacks use these flags, and will run
        # synchronously if any of the deferreds are already fired.
        self.fireOnOneCallback = fireOnOneCallback
        self.fireOnOneErrback = fireOnOneErrback
        self.consumeErrors = consumeErrors
        self.finishedCount = 0

        index = 0
        for deferred in self._deferredList:
            deferred.addCallbacks(
                self._cbDeferred,
                self._cbDeferred,
                callbackArgs=(index, SUCCESS),
                errbackArgs=(index, FAILURE),
            )
            index = index + 1

    def _cbDeferred(self, result: _T, index: int, succeeded: bool) -> Optional[_T]:
        """
        (internal) Callback for when one of my deferreds fires.
        """
        self.resultList[index] = (succeeded, result)

        self.finishedCount += 1
        if not self.called:
            if succeeded == SUCCESS and self.fireOnOneCallback:
                self.callback((result, index))
            elif succeeded == FAILURE and self.fireOnOneErrback:
                assert isinstance(result, Failure)
                self.errback(Failure(FirstError(result, index)))
            elif self.finishedCount == len(self.resultList):
                self.callback(self.resultList)

        if succeeded == FAILURE and self.consumeErrors:
            return None

        return result

    def cancel(self) -> None:
        """
        Cancel this L{DeferredList}.

        If the L{DeferredList} hasn't fired yet, cancel every L{Deferred} in
        the list.

        If the L{DeferredList} has fired, including the case where the
        C{fireOnOneCallback}/C{fireOnOneErrback} flag is set and the
        L{DeferredList} fires because one L{Deferred} in the list fires with a
        non-failure/failure result, do nothing in the C{cancel} method.
        """
        if not self.called:
            for deferred in self._deferredList:
                try:
                    deferred.cancel()
                except BaseException:
                    log.failure("Exception raised from user supplied canceller")


def _parseDeferredListResult(
    resultList: List[_DeferredListResult], fireOnOneErrback: bool = False
) -> List[object]:
    if __debug__:
        for success, value in resultList:
            assert success
    return [x[1] for x in resultList]


def gatherResults(
    deferredList: List[Deferred], consumeErrors: bool = False
) -> Deferred:
    """
    Returns, via a L{Deferred}, a list with the results of the given
    L{Deferred}s - in effect, a "join" of multiple deferred operations.

    The returned L{Deferred} will fire when I{all} of the provided L{Deferred}s
    have fired, or when any one of them has failed.

    This method can be cancelled by calling the C{cancel} method of the
    L{Deferred}, all the L{Deferred}s in the list will be cancelled.

    This differs from L{DeferredList} in that you don't need to parse
    the result for success/failure.

    @type deferredList:  L{list} of L{Deferred}s

    @param consumeErrors: (keyword param) a flag, defaulting to False,
        indicating that failures in any of the given L{Deferred}s should not be
        propagated to errbacks added to the individual L{Deferred}s after this
        L{gatherResults} invocation.  Any such errors in the individual
        L{Deferred}s will be converted to a callback result of L{None}.  This
        is useful to prevent spurious 'Unhandled error in Deferred' messages
        from being logged.  This parameter is available since 11.1.0.
    """
    d = DeferredList(deferredList, fireOnOneErrback=True, consumeErrors=consumeErrors)
    d.addCallback(_parseDeferredListResult)
    return d


# Constants for use with DeferredList
SUCCESS = True
FAILURE = False


## deferredGenerator
class waitForDeferred:
    """
    See L{deferredGenerator}.
    """

    result = _Sentinel._NO_RESULT  # type: Any

    def __init__(self, d: Deferred) -> None:
        warnings.warn(
            "twisted.internet.defer.waitForDeferred was deprecated in "
            "Twisted 15.0.0; please use twisted.internet.defer.inlineCallbacks "
            "instead",
            DeprecationWarning,
            stacklevel=2,
        )

        if not isinstance(d, Deferred):
            raise TypeError(
                "You must give waitForDeferred a Deferred. You gave it {!r}.".format(d)
            )
        self.d = d

    def getResult(self) -> Any:
        if isinstance(self.result, Failure):
            self.result.raiseException()
        self.result is not _Sentinel._NO_RESULT
        return self.result


_DeferableGenerator = Generator[object, None, None]


def _deferGenerator(g: _DeferableGenerator, deferred: Deferred) -> Deferred:
    """
    See L{deferredGenerator}.
    """

    result = None

    # This function is complicated by the need to prevent unbounded recursion
    # arising from repeatedly yielding immediately ready deferreds.  This while
    # loop and the waiting variable solve that by manually unfolding the
    # recursion.

    # defgen is waiting for result?  # result
    # type note: List[Any] because you can't annotate List items by index.
    # …better fix would be to create a class, but we need to jettison
    # deferredGenerator anyway.
    waiting = [True, None]  # type: List[Any]

    while 1:
        try:
            result = next(g)
        except StopIteration:
            deferred.callback(result)
            return deferred
        except BaseException:
            deferred.errback()
            return deferred

        # Deferred.callback(Deferred) raises an error; we catch this case
        # early here and give a nicer error message to the user in case
        # they yield a Deferred.
        if isinstance(result, Deferred):
            return fail(TypeError("Yield waitForDeferred(d), not d!"))

        if isinstance(result, waitForDeferred):
            # a waitForDeferred was yielded, get the result.
            # Pass result in so it don't get changed going around the loop
            # This isn't a problem for waiting, as it's only reused if
            # gotResult has already been executed.
            def gotResult(
                r: object, result: waitForDeferred = cast(waitForDeferred, result)
            ) -> None:
                result.result = r
                if waiting[0]:
                    waiting[0] = False
                    waiting[1] = r
                else:
                    _deferGenerator(g, deferred)

            result.d.addBoth(gotResult)
            if waiting[0]:
                # Haven't called back yet, set flag so that we get reinvoked
                # and return from the loop
                waiting[0] = False
                return deferred
            # Reset waiting to initial values for next loop
            waiting[0] = True
            waiting[1] = None

            result = None


@deprecated(Version("Twisted", 15, 0, 0), "twisted.internet.defer.inlineCallbacks")
def deferredGenerator(f: Callable[..., _DeferableGenerator]) -> Callable[..., Deferred]:
    """
    L{deferredGenerator} and L{waitForDeferred} help you write
    L{Deferred}-using code that looks like a regular sequential function.
    Consider the use of L{inlineCallbacks} instead, which can accomplish
    the same thing in a more concise manner.

    There are two important functions involved: L{waitForDeferred}, and
    L{deferredGenerator}.  They are used together, like this::

        @deferredGenerator
        def thingummy():
            thing = waitForDeferred(makeSomeRequestResultingInDeferred())
            yield thing
            thing = thing.getResult()
            print(thing) #the result! hoorj!

    L{waitForDeferred} returns something that you should immediately yield; when
    your generator is resumed, calling C{thing.getResult()} will either give you
    the result of the L{Deferred} if it was a success, or raise an exception if it
    was a failure.  Calling C{getResult} is B{absolutely mandatory}.  If you do
    not call it, I{your program will not work}.

    L{deferredGenerator} takes one of these waitForDeferred-using generator
    functions and converts it into a function that returns a L{Deferred}. The
    result of the L{Deferred} will be the last value that your generator yielded
    unless the last value is a L{waitForDeferred} instance, in which case the
    result will be L{None}.  If the function raises an unhandled exception, the
    L{Deferred} will errback instead.  Remember that C{return result} won't work;
    use C{yield result; return} in place of that.

    Note that not yielding anything from your generator will make the L{Deferred}
    result in L{None}. Yielding a L{Deferred} from your generator is also an error
    condition; always yield C{waitForDeferred(d)} instead.

    The L{Deferred} returned from your deferred generator may also errback if your
    generator raised an exception.  For example::

        @deferredGenerator
        def thingummy():
            thing = waitForDeferred(makeSomeRequestResultingInDeferred())
            yield thing
            thing = thing.getResult()
            if thing == 'I love Twisted':
                # will become the result of the Deferred
                yield 'TWISTED IS GREAT!'
                return
            else:
                # will trigger an errback
                raise Exception('DESTROY ALL LIFE')

    Put succinctly, these functions connect deferred-using code with this 'fake
    blocking' style in both directions: L{waitForDeferred} converts from a
    L{Deferred} to the 'blocking' style, and L{deferredGenerator} converts from the
    'blocking' style to a L{Deferred}.
    """

    @wraps(f)
    def unwindGenerator(*args: object, **kwargs: object) -> Deferred:
        return _deferGenerator(f(*args, **kwargs), Deferred())

    return unwindGenerator


## inlineCallbacks


class _DefGen_Return(BaseException):
    def __init__(self, value: object) -> None:
        self.value = value


def returnValue(val: object) -> NoReturn:
    """
    Return val from a L{inlineCallbacks} generator.

    Note: this is currently implemented by raising an exception
    derived from L{BaseException}.  You might want to change any
    'except:' clauses to an 'except Exception:' clause so as not to
    catch this exception.

    Also: while this function currently will work when called from
    within arbitrary functions called from within the generator, do
    not rely upon this behavior.
    """
    raise _DefGen_Return(val)


@attr.s
class _CancellationStatus:
    """
    Cancellation status of an L{inlineCallbacks} invocation.

    @ivar deferred: the L{Deferred} to callback or errback when the generator
        invocation has finished.
    @ivar waitingOn: the L{Deferred} being waited upon (which
        L{_inlineCallbacks} must fill out before returning)
    """

    deferred = attr.ib()  # type: Deferred
    waitingOn = attr.ib(default=None)  # type: Optional[Deferred]


_InlineCallbacksGenerator = Union[CoroutineType, Generator[Deferred, object, None]]


@_extraneous
def _inlineCallbacks(
    result: object, gen: _InlineCallbacksGenerator, status: _CancellationStatus
) -> None:
    """
    Carry out the work of L{inlineCallbacks}.

    Iterate the generator produced by an C{@}L{inlineCallbacks}-decorated
    function, C{gen}, C{send()}ing it the results of each value C{yield}ed by
    that generator, until a L{Deferred} is yielded, at which point a callback
    is added to that L{Deferred} to call this function again.

    @param result: The last result seen by this generator.  Note that this is
        never a L{Deferred} - by the time this function is invoked, the
        L{Deferred} has been called back and this will be a particular result
        at a point in its callback chain.

    @param gen: a generator object returned by calling a function or method
        decorated with C{@}L{inlineCallbacks}

    @param status: a L{_CancellationStatus} tracking the current status of C{gen}
    """
    # This function is complicated by the need to prevent unbounded recursion
    # arising from repeatedly yielding immediately ready deferreds.  This while
    # loop and the waiting variable solve that by manually unfolding the
    # recursion.

    # waiting for result?  # result
    waiting = [True, None]  # type: List[Any]

    # Get the current contextvars Context object.
    current_context = _copy_context()

    while 1:
        try:
            # Send the last result back as the result of the yield expression.
            isFailure = isinstance(result, Failure)

            if isFailure:
                result = current_context.run(
                    cast(Failure, result).throwExceptionIntoGenerator, gen
                )
            else:
                result = current_context.run(gen.send, result)
        except StopIteration as e:
            # fell off the end, or "return" statement
            status.deferred.callback(getattr(e, "value", None))
            return
        except _DefGen_Return as e:
            # returnValue() was called; time to give a result to the original
            # Deferred.  First though, let's try to identify the potentially
            # confusing situation which results when returnValue() is
            # accidentally invoked from a different function, one that wasn't
            # decorated with @inlineCallbacks.

            # The traceback starts in this frame (the one for
            # _inlineCallbacks); the next one down should be the application
            # code.
            excInfo = exc_info()
            assert excInfo is not None
            traceback = excInfo[2]
            assert traceback is not None
            appCodeTrace = traceback.tb_next
            assert appCodeTrace is not None

            # The contextvars backport and our no-op shim add an extra frame.
            if version_info < (3, 7):
                appCodeTrace = appCodeTrace.tb_next
                assert appCodeTrace is not None

            if isFailure:
                # If we invoked this generator frame by throwing an exception
                # into it, then throwExceptionIntoGenerator will consume an
                # additional stack frame itself, so we need to skip that too.
                appCodeTrace = appCodeTrace.tb_next
                assert appCodeTrace is not None

            # Now that we've identified the frame being exited by the
            # exception, let's figure out if returnValue was called from it
            # directly.  returnValue itself consumes a stack frame, so the
            # application code will have a tb_next, but it will *not* have a
            # second tb_next.
            assert appCodeTrace.tb_next is not None
            if appCodeTrace.tb_next.tb_next:
                # If returnValue was invoked non-local to the frame which it is
                # exiting, identify the frame that ultimately invoked
                # returnValue so that we can warn the user, as this behavior is
                # confusing.
                ultimateTrace = appCodeTrace

                assert ultimateTrace is not None
                assert ultimateTrace.tb_next is not None
                while ultimateTrace.tb_next.tb_next:
                    ultimateTrace = ultimateTrace.tb_next
                    assert ultimateTrace is not None

                filename = ultimateTrace.tb_frame.f_code.co_filename
                lineno = ultimateTrace.tb_lineno

                assert ultimateTrace.tb_frame is not None
                assert appCodeTrace.tb_frame is not None
                warnings.warn_explicit(
                    "returnValue() in %r causing %r to exit: "
                    "returnValue should only be invoked by functions decorated "
                    "with inlineCallbacks"
                    % (
                        ultimateTrace.tb_frame.f_code.co_name,
                        appCodeTrace.tb_frame.f_code.co_name,
                    ),
                    DeprecationWarning,
                    filename,
                    lineno,
                )

            status.deferred.callback(e.value)
            return
        except BaseException:
            status.deferred.errback()
            return

        if isinstance(result, Deferred):
            # a deferred was yielded, get the result.
            def gotResult(r: object) -> None:
                if waiting[0]:
                    waiting[0] = False
                    waiting[1] = r
                else:
                    current_context.run(_inlineCallbacks, r, gen, status)

            result.addBoth(gotResult)
            if waiting[0]:
                # Haven't called back yet, set flag so that we get reinvoked
                # and return from the loop
                waiting[0] = False
                status.waitingOn = result
                return

            result = waiting[1]
            # Reset waiting to initial values for next loop.  gotResult uses
            # waiting, but this isn't a problem because gotResult is only
            # executed once, and if it hasn't been executed yet, the return
            # branch above would have been taken.

            waiting[0] = True
            waiting[1] = None


def _cancellableInlineCallbacks(gen: _InlineCallbacksGenerator) -> Deferred:
    """
    Make an C{@}L{inlineCallbacks} cancellable.

    @param gen: a generator object returned by calling a function or method
        decorated with C{@}L{inlineCallbacks}

    @return: L{Deferred} for the C{@}L{inlineCallbacks} that is cancellable.
    """

    def cancel(it: Deferred) -> None:
        it.callbacks, tmp = [], it.callbacks
        it.addErrback(handleCancel)
        it.callbacks.extend(tmp)
        it.errback(_InternalInlineCallbacksCancelledError())

    deferred = Deferred(cancel)
    status = _CancellationStatus(deferred)

    def handleCancel(result: Failure) -> Deferred:
        """
        Propagate the cancellation of an C{@}L{inlineCallbacks} to the
        L{Deferred} it is waiting on.

        @param result: An L{_InternalInlineCallbacksCancelledError} from
            C{cancel()}.
        @return: A new L{Deferred} that the C{@}L{inlineCallbacks} generator
            can callback or errback through.
        """
        result.trap(_InternalInlineCallbacksCancelledError)
        status.deferred = Deferred(cancel)

        # We would only end up here if the inlineCallback is waiting on
        # another Deferred.  It needs to be cancelled.
        awaited = status.waitingOn
        assert awaited is not None
        awaited.cancel()

        return status.deferred

    _inlineCallbacks(None, gen, status)
    return deferred


class _InternalInlineCallbacksCancelledError(Exception):
    """
    A unique exception used only in L{_cancellableInlineCallbacks} to verify
    that an L{inlineCallbacks} is being cancelled as expected.
    """


# type note: "..." is used here because we don't have a better way to express
# that the same arguments are accepted by the returned callable
def inlineCallbacks(
    f: Callable[..., Generator[Deferred, object, None]]
) -> Callable[..., Deferred]:
    """
    L{inlineCallbacks} helps you write L{Deferred}-using code that looks like a
    regular sequential function. For example::

        @inlineCallbacks
        def thingummy():
            thing = yield makeSomeRequestResultingInDeferred()
            print(thing)  # the result! hoorj!

    When you call anything that results in a L{Deferred}, you can simply yield it;
    your generator will automatically be resumed when the Deferred's result is
    available. The generator will be sent the result of the L{Deferred} with the
    'send' method on generators, or if the result was a failure, 'throw'.

    Things that are not L{Deferred}s may also be yielded, and your generator
    will be resumed with the same object sent back. This means C{yield}
    performs an operation roughly equivalent to L{maybeDeferred}.

    Your inlineCallbacks-enabled generator will return a L{Deferred} object, which
    will result in the return value of the generator (or will fail with a
    failure object if your generator raises an unhandled exception). Note that
    you can't use C{return result} to return a value; use C{returnValue(result)}
    instead. Falling off the end of the generator, or simply using C{return}
    will cause the L{Deferred} to have a result of L{None}.

    Be aware that L{returnValue} will not accept a L{Deferred} as a parameter.
    If you believe the thing you'd like to return could be a L{Deferred}, do
    this::

        result = yield result
        returnValue(result)

    The L{Deferred} returned from your deferred generator may errback if your
    generator raised an exception::

        @inlineCallbacks
        def thingummy():
            thing = yield makeSomeRequestResultingInDeferred()
            if thing == 'I love Twisted':
                # will become the result of the Deferred
                returnValue('TWISTED IS GREAT!')
            else:
                # will trigger an errback
                raise Exception('DESTROY ALL LIFE')

    It is possible to use the C{return} statement instead of L{returnValue}::

        @inlineCallbacks
        def loadData(url):
            response = yield makeRequest(url)
            return json.loads(response)

    You can cancel the L{Deferred} returned from your L{inlineCallbacks}
    generator before it is fired by your generator completing (either by
    reaching its end, a C{return} statement, or by calling L{returnValue}).
    A C{CancelledError} will be raised from the C{yield}ed L{Deferred} that
    has been cancelled if that C{Deferred} does not otherwise suppress it.
    """

    @wraps(f)
    def unwindGenerator(*args: object, **kwargs: object) -> Deferred:
        try:
            gen = f(*args, **kwargs)
        except _DefGen_Return:
            raise TypeError(
                "inlineCallbacks requires %r to produce a generator; instead"
                "caught returnValue being used in a non-generator" % (f,)
            )
        # type note: FIXME: error suggests type of gen is wrong:
        #     Subclass of "Generator[Deferred, object, None]" and "GeneratorType"
        #     cannot exist: would have incompatible method signatures
        if not isinstance(gen, GeneratorType):  # type: ignore[unreachable]
            raise TypeError(
                "inlineCallbacks requires %r to produce a generator; "
                "instead got %r" % (f, gen)
            )
        return _cancellableInlineCallbacks(gen)  # type: ignore[unreachable]

    return unwindGenerator


## DeferredLock/DeferredQueue


class _ConcurrencyPrimitive(ABC):
    def __init__(self) -> None:
        self.waiting = []  # type: List[Deferred]

    def _releaseAndReturn(self, r: _T) -> _T:
        self.release()
        return r

    # You might wonder: "WTF is dbjAAcAiBbiFeBiEAcjgDhfFchjEBahF?"
    # It's self_ + a GUID, which is to say: "it's not a string that will ever
    # be used as a name in kwargs".
    # Positional-only arguments, starting in Python 3.8, would be a better
    # alternative.
    def run(
        self_319AA2A8B18F4B8EA296D75F279EB07F,
        f: Callable[..., object],
        *args: object,
        **kwargs: object
    ) -> Deferred:
        """
        Acquire, run, release.

        This method takes a callable as its first argument and any
        number of other positional and keyword arguments.  When the
        lock or semaphore is acquired, the callable will be invoked
        with those arguments.

        The callable may return a L{Deferred}; if it does, the lock or
        semaphore won't be released until that L{Deferred} fires.

        @return: L{Deferred} of function result.
        """

        def execute(ignoredResult: object) -> Deferred:
            d = maybeDeferred(f, *args, **kwargs)
            d.addBoth(self_319AA2A8B18F4B8EA296D75F279EB07F._releaseAndReturn)
            return d

        d = self_319AA2A8B18F4B8EA296D75F279EB07F.acquire()
        d.addCallback(execute)
        return d

    def __aenter__(self) -> Deferred:
        """
        We can be used as an asynchronous context manager.
        """
        return self.acquire()

    def __aexit__(self, exc_type: bool, exc_val: bool, exc_tb: bool) -> Deferred:
        self.release()
        # We return False to indicate that we have not consumed the
        # exception, if any.
        return succeed(False)

    @abstractmethod
    def acquire(self) -> Deferred:
        pass

    @abstractmethod
    def release(self) -> None:
        pass


class DeferredLock(_ConcurrencyPrimitive):
    """
    A lock for event driven systems.

    @ivar locked: C{True} when this Lock has been acquired, false at all other
        times.  Do not change this value, but it is useful to examine for the
        equivalent of a "non-blocking" acquisition.
    """

    locked = False

    def _cancelAcquire(self, d: Deferred) -> None:
        """
        Remove a deferred d from our waiting list, as the deferred has been
        canceled.

        Note: We do not need to wrap this in a try/except to catch d not
        being in self.waiting because this canceller will not be called if
        d has fired. release() pops a deferred out of self.waiting and
        calls it, so the canceller will no longer be called.

        @param d: The deferred that has been canceled.
        """
        self.waiting.remove(d)

    def acquire(self) -> Deferred:
        """
        Attempt to acquire the lock.  Returns a L{Deferred} that fires on
        lock acquisition with the L{DeferredLock} as the value.  If the lock
        is locked, then the Deferred is placed at the end of a waiting list.

        @return: a L{Deferred} which fires on lock acquisition.
        @rtype: a L{Deferred}
        """
        d = Deferred(canceller=self._cancelAcquire)
        if self.locked:
            self.waiting.append(d)
        else:
            self.locked = True
            d.callback(self)
        return d

    def release(self) -> None:
        """
        Release the lock.  If there is a waiting list, then the first
        L{Deferred} in that waiting list will be called back.

        Should be called by whomever did the L{acquire}() when the shared
        resource is free.
        """
        assert self.locked, "Tried to release an unlocked lock"
        self.locked = False
        if self.waiting:
            # someone is waiting to acquire lock
            self.locked = True
            d = self.waiting.pop(0)
            d.callback(self)


class DeferredSemaphore(_ConcurrencyPrimitive):
    """
    A semaphore for event driven systems.

    If you are looking into this as a means of limiting parallelism, you might
    find L{twisted.internet.task.Cooperator} more useful.

    @ivar limit: At most this many users may acquire this semaphore at
        once.
    @ivar tokens: The difference between C{limit} and the number of users
        which have currently acquired this semaphore.
    """

    def __init__(self, tokens: int) -> None:
        """
        @param tokens: initial value of L{tokens} and L{limit}
        @type tokens: L{int}
        """
        _ConcurrencyPrimitive.__init__(self)
        if tokens < 1:
            raise ValueError("DeferredSemaphore requires tokens >= 1")
        self.tokens = tokens
        self.limit = tokens

    def _cancelAcquire(self, d: Deferred) -> None:
        """
        Remove a deferred d from our waiting list, as the deferred has been
        canceled.

        Note: We do not need to wrap this in a try/except to catch d not
        being in self.waiting because this canceller will not be called if
        d has fired. release() pops a deferred out of self.waiting and
        calls it, so the canceller will no longer be called.

        @param d: The deferred that has been canceled.
        """
        self.waiting.remove(d)

    def acquire(self) -> Deferred:
        """
        Attempt to acquire the token.

        @return: a L{Deferred} which fires on token acquisition.
        """
        assert (
            self.tokens >= 0
        ), "Internal inconsistency??  tokens should never be negative"
        d = Deferred(canceller=self._cancelAcquire)
        if not self.tokens:
            self.waiting.append(d)
        else:
            self.tokens = self.tokens - 1
            d.callback(self)
        return d

    def release(self) -> None:
        """
        Release the token.

        Should be called by whoever did the L{acquire}() when the shared
        resource is free.
        """
        assert (
            self.tokens < self.limit
        ), "Someone released me too many times: too many tokens!"
        self.tokens = self.tokens + 1
        if self.waiting:
            # someone is waiting to acquire token
            self.tokens = self.tokens - 1
            d = self.waiting.pop(0)
            d.callback(self)


class QueueOverflow(Exception):
    pass


class QueueUnderflow(Exception):
    pass


class DeferredQueue:
    """
    An event driven queue.

    Objects may be added as usual to this queue.  When an attempt is
    made to retrieve an object when the queue is empty, a L{Deferred} is
    returned which will fire when an object becomes available.

    @ivar size: The maximum number of objects to allow into the queue
        at a time.  When an attempt to add a new object would exceed this
        limit, L{QueueOverflow} is raised synchronously.  L{None} for no limit.
    @ivar backlog: The maximum number of L{Deferred} gets to allow at
        one time.  When an attempt is made to get an object which would
        exceed this limit, L{QueueUnderflow} is raised synchronously.  L{None}
        for no limit.
    """

    def __init__(
        self, size: Optional[int] = None, backlog: Optional[int] = None
    ) -> None:
        self.waiting = []  # type: List[Deferred]
        self.pending = []  # type: List[object]
        self.size = size
        self.backlog = backlog

    def _cancelGet(self, d: Deferred) -> None:
        """
        Remove a deferred d from our waiting list, as the deferred has been
        canceled.

        Note: We do not need to wrap this in a try/except to catch d not
        being in self.waiting because this canceller will not be called if
        d has fired. put() pops a deferred out of self.waiting and calls
        it, so the canceller will no longer be called.

        @param d: The deferred that has been canceled.
        """
        self.waiting.remove(d)

    def put(self, obj: object) -> None:
        """
        Add an object to this queue.

        @raise QueueOverflow: Too many objects are in this queue.
        """
        if self.waiting:
            self.waiting.pop(0).callback(obj)
        elif self.size is None or len(self.pending) < self.size:
            self.pending.append(obj)
        else:
            raise QueueOverflow()

    def get(self) -> Deferred:
        """
        Attempt to retrieve and remove an object from the queue.

        @return: a L{Deferred} which fires with the next object available in
        the queue.

        @raise QueueUnderflow: Too many (more than C{backlog})
        L{Deferred}s are already waiting for an object from this queue.
        """
        if self.pending:
            return succeed(self.pending.pop(0))
        elif self.backlog is None or len(self.waiting) < self.backlog:
            d = Deferred(canceller=self._cancelGet)
            self.waiting.append(d)
            return d
        else:
            raise QueueUnderflow()


class AlreadyTryingToLockError(Exception):
    """
    Raised when L{DeferredFilesystemLock.deferUntilLocked} is called twice on a
    single L{DeferredFilesystemLock}.
    """


class DeferredFilesystemLock(lockfile.FilesystemLock):
    """
    A L{FilesystemLock} that allows for a L{Deferred} to be fired when the lock is
    acquired.

    @ivar _scheduler: The object in charge of scheduling retries. In this
        implementation this is parameterized for testing.
    @ivar _interval: The retry interval for an L{IReactorTime} based scheduler.
    @ivar _tryLockCall: An L{IDelayedCall} based on C{_interval} that will manage
        the next retry for acquiring the lock.
    @ivar _timeoutCall: An L{IDelayedCall} based on C{deferUntilLocked}'s timeout
        argument.  This is in charge of timing out our attempt to acquire the
        lock.
    """

    _interval = 1
    _tryLockCall = None  # type: Optional[IDelayedCall]
    _timeoutCall = None  # type: Optional[IDelayedCall]

    def __init__(self, name: str, scheduler: Optional[IReactorTime] = None) -> None:
        """
        @param name: The name of the lock to acquire
        @param scheduler: An object which provides L{IReactorTime}
        """
        lockfile.FilesystemLock.__init__(self, name)

        if scheduler is None:
            from twisted.internet import reactor

            scheduler = cast(IReactorTime, reactor)

        self._scheduler = scheduler

    def deferUntilLocked(self, timeout: Optional[float] = None) -> Deferred:
        """
        Wait until we acquire this lock.  This method is not safe for
        concurrent use.

        @param timeout: the number of seconds after which to time out if the
            lock has not been acquired.

        @return: a L{Deferred} which will callback when the lock is acquired, or
            errback with a L{TimeoutError} after timing out or an
            L{AlreadyTryingToLockError} if the L{deferUntilLocked} has already
            been called and not successfully locked the file.
        """
        if self._tryLockCall is not None:
            return fail(
                AlreadyTryingToLockError(
                    "deferUntilLocked isn't safe for concurrent use."
                )
            )

        def _cancelLock(reason: Union[Failure, Exception]) -> None:
            """
            Cancel a L{DeferredFilesystemLock.deferUntilLocked} call.

            @type reason: L{Failure}
            @param reason: The reason why the call is cancelled.
            """
            assert self._tryLockCall is not None
            self._tryLockCall.cancel()
            self._tryLockCall = None
            if self._timeoutCall is not None and self._timeoutCall.active():
                self._timeoutCall.cancel()
                self._timeoutCall = None

            if self.lock():
                d.callback(None)
            else:
                d.errback(reason)

        d = Deferred(lambda deferred: _cancelLock(CancelledError()))

        def _tryLock() -> None:
            if self.lock():
                if self._timeoutCall is not None:
                    self._timeoutCall.cancel()
                    self._timeoutCall = None

                self._tryLockCall = None

                d.callback(None)
            else:
                if timeout is not None and self._timeoutCall is None:
                    reason = Failure(
                        TimeoutError(
                            "Timed out acquiring lock: %s after %fs"
                            % (self.name, timeout)
                        )
                    )
                    self._timeoutCall = self._scheduler.callLater(
                        timeout, _cancelLock, reason
                    )

                self._tryLockCall = self._scheduler.callLater(self._interval, _tryLock)

        _tryLock()

        return d


__all__ = [
    "Deferred",
    "DeferredList",
    "succeed",
    "fail",
    "FAILURE",
    "SUCCESS",
    "AlreadyCalledError",
    "TimeoutError",
    "gatherResults",
    "maybeDeferred",
    "ensureDeferred",
    "waitForDeferred",
    "deferredGenerator",
    "inlineCallbacks",
    "returnValue",
    "DeferredLock",
    "DeferredSemaphore",
    "DeferredQueue",
    "DeferredFilesystemLock",
    "AlreadyTryingToLockError",
    "CancelledError",
]<|MERGE_RESOLUTION|>--- conflicted
+++ resolved
@@ -155,13 +155,8 @@
     or its C{errback} with a L{Failure} for the exception thrown.
     """
     try:
-<<<<<<< HEAD
         result = callable(*args, **kwargs)
-    except:
-=======
-        result = callable(*args, **kw)
     except BaseException:
->>>>>>> c4bd80e7
         return fail()
     else:
         return succeed(result)
@@ -187,15 +182,9 @@
     necessary.
     """
     try:
-<<<<<<< HEAD
         result = f(*args, **kwargs)
-    except:
+    except BaseException:
         return fail(Failure(captureVars=Deferred.debug))
-=======
-        result = f(*args, **kw)
-    except BaseException:
-        return fail(failure.Failure(captureVars=Deferred.debug))
->>>>>>> c4bd80e7
 
     if isinstance(result, Deferred):
         return result
@@ -840,13 +829,8 @@
         result = getattr(self, "result", _Sentinel._NO_RESULT)
         myID = id(self)
         if self._chainedTo is not None:
-<<<<<<< HEAD
-            result = " waiting on Deferred at 0x%x" % (id(self._chainedTo),)
+            result = " waiting on Deferred at 0x{:x}".format(id(self._chainedTo))
         elif result is _Sentinel._NO_RESULT:
-=======
-            result = " waiting on Deferred at 0x{:x}".format(id(self._chainedTo))
-        elif result is _NO_RESULT:
->>>>>>> c4bd80e7
             result = ""
         else:
             result = " current result: {!r}".format(result)
@@ -941,7 +925,6 @@
         @return: A L{Deferred} which will fire when the L{Future} fires.
         """
 
-<<<<<<< HEAD
         class Adaptor:
             def __init__(self, actual: Deferred) -> None:
                 self.actual = actual
@@ -949,17 +932,9 @@
             def __call__(self, result: Future) -> None:
                 try:
                     extracted = result.result()
-                except:
+                except BaseException:
                     extracted = Failure()
                 self.actual.callback(extracted)
-=======
-        def adapt(result):
-            try:
-                extracted = result.result()
-            except BaseException:
-                extracted = failure.Failure()
-            adapt.actual.callback(extracted)
->>>>>>> c4bd80e7
 
         futureCancel = object()
 
@@ -1018,13 +993,8 @@
 
         @raise ValueError: If C{coro} is not a coroutine or generator.
         """
-<<<<<<< HEAD
         if not iscoroutine(coro) and not isinstance(coro, GeneratorType):
-            raise NotACoroutineError("%r is not a coroutine" % (coro,))
-=======
-        if not iscoroutine(coro) and not isinstance(coro, types.GeneratorType):
             raise NotACoroutineError("{!r} is not a coroutine".format(coro))
->>>>>>> c4bd80e7
 
         return _cancellableInlineCallbacks(coro)
 
