--- conflicted
+++ resolved
@@ -16,14 +16,8 @@
 from twisted.conch.ssh import service, common
 from twisted.conch import error
 from twisted.internet import defer
-<<<<<<< HEAD
+from twisted.python.compat import nativeString, networkString, long
 from twisted.logger import Logger
-from twisted.python.compat import (
-    nativeString, networkString, long, _bytesChr as chr)
-=======
-from twisted.python import log
-from twisted.python.compat import nativeString, networkString, long
->>>>>>> 1b439fba
 
 
 
@@ -460,23 +454,13 @@
         """
         if channel.localClosed:
             return
-<<<<<<< HEAD
         self._log.debug('sending request {requestType}',
                         requestType=requestType)
         self.transport.sendPacket(
             MSG_CHANNEL_REQUEST,
             struct.pack('>L', self.channelsToRemoteChannel[channel]) +
-            common.NS(requestType) + chr(wantReply) + data
+            common.NS(requestType) + (b'\1' if wantReply else b'\0') + data
         )
-=======
-        log.msg('sending request %r' % (requestType))
-        self.transport.sendPacket(
-                MSG_CHANNEL_REQUEST,
-                struct.pack('>L', self.channelsToRemoteChannel[channel])
-                + common.NS(requestType)
-                + (b'\1' if wantReply else b'\0')
-                + data)
->>>>>>> 1b439fba
         if wantReply:
             d = defer.Deferred()
             self.deferreds.setdefault(channel.id, []).append(d)
