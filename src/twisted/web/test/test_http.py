# Copyright (c) Twisted Matrix Laboratories.
# See LICENSE for details.

"""
Test HTTP support.
"""

from __future__ import absolute_import, division

import random, cgi, base64, calendar

try:
    from urlparse import urlparse, urlunsplit, clear_cache
except ImportError:
    from urllib.parse import urlparse, urlunsplit, clear_cache

from io import BytesIO
from zope.interface import provider
from zope.interface.verify import verifyObject

<<<<<<< HEAD
from twisted.python.compat import (_PY3, iterbytes, networkString, unicode,
                                   intToBytes)
=======
from twisted.python.compat import (_PY3, iterbytes, long, networkString, unicode,
                                   intToBytes, NativeStringIO)
>>>>>>> 02a3221e
from twisted.python.components import proxyForInterface
from twisted.python.failure import Failure
from twisted.trial import unittest
from twisted.trial.unittest import TestCase
from twisted.web import http, http_headers, iweb
from twisted.web.http import PotentialDataLoss, _DataLoss
from twisted.web.http import _IdentityTransferDecoder
from twisted.internet.task import Clock
from twisted.internet.error import ConnectionLost
from twisted.protocols import loopback
from twisted.test.proto_helpers import StringTransport, NonStreamingProducer
from twisted.test.test_internet import DummyProducer
from twisted.web.test.requesthelper import DummyChannel

from zope.interface import directlyProvides, providedBy



class _IDeprecatedHTTPChannelToRequestInterfaceProxy(proxyForInterface(
        http._IDeprecatedHTTPChannelToRequestInterface)):
    """
    Proxy L{_IDeprecatedHTTPChannelToRequestInterface}.  Used to
    assert that the interface matches what L{HTTPChannel} expects.
    """



def _makeRequestProxyFactory(clsToWrap):
    """
    Return a callable that proxies instances of C{clsToWrap} via
        L{_IDeprecatedHTTPChannelToRequestInterface}.

    @param clsToWrap: The class whose instances will be proxied.
    @type cls: L{_IDeprecatedHTTPChannelToRequestInterface}
        implementer.

    @return: A factory that returns
        L{_IDeprecatedHTTPChannelToRequestInterface} proxies.
    @rtype: L{callable} whose interface matches C{clsToWrap}'s constructor.
    """

    def _makeRequestProxy(*args, **kwargs):
        instance = clsToWrap(*args, **kwargs)
        return _IDeprecatedHTTPChannelToRequestInterfaceProxy(instance)

    # For INonQueuedRequestFactory
    directlyProvides(_makeRequestProxy, providedBy(clsToWrap))
    return _makeRequestProxy



class DummyPullProducerHandler(http.Request):
    """
    An HTTP request handler that registers a dummy pull producer to serve the
    body.

    The owner must call C{finish} to complete the response.
    """
    def process(self):
        self._actualProducer = NonStreamingProducer(self)
        self.setResponseCode(200)
        self.registerProducer(self._actualProducer, False)


DummyPullProducerHandlerProxy = _makeRequestProxyFactory(
    DummyPullProducerHandler)



class DateTimeTests(unittest.TestCase):
    """Test date parsing functions."""

    def testRoundtrip(self):
        for i in range(10000):
            time = random.randint(0, 2000000000)
            timestr = http.datetimeToString(time)
            time2 = http.stringToDatetime(timestr)
            self.assertEqual(time, time2)


    def testStringToDatetime(self):
        dateStrings = [
            b"Sun, 06 Nov 1994 08:49:37 GMT",
            b"06 Nov 1994 08:49:37 GMT",
            b"Sunday, 06-Nov-94 08:49:37 GMT",
            b"06-Nov-94 08:49:37 GMT",
            b"Sunday, 06-Nov-1994 08:49:37 GMT",
            b"06-Nov-1994 08:49:37 GMT",
            b"Sun Nov  6 08:49:37 1994",
            b"Nov  6 08:49:37 1994",
        ]
        dateInt = calendar.timegm((1994, 11, 6, 8, 49, 37, 6, 6, 0))
        for dateString in dateStrings:
            self.assertEqual(http.stringToDatetime(dateString), dateInt)
        self.assertEqual(
            http.stringToDatetime(b"Thursday, 29-Sep-16 17:15:29 GMT"),
            calendar.timegm((2016, 9, 29, 17, 15, 29, 3, 273, 0)))



class DummyHTTPHandler(http.Request):

    def process(self):
        self.content.seek(0, 0)
        data = self.content.read()
        length = self.getHeader(b'content-length')
        if length is None:
            length = networkString(str(length))
        request = b"'''\n" + length + b"\n" + data + b"'''\n"
        self.setResponseCode(200)
        self.setHeader(b"Request", self.uri)
        self.setHeader(b"Command", self.method)
        self.setHeader(b"Version", self.clientproto)
        self.setHeader(b"Content-Length", intToBytes(len(request)))
        self.write(request)
        self.finish()


DummyHTTPHandlerProxy = _makeRequestProxyFactory(DummyHTTPHandler)


@provider(iweb.INonQueuedRequestFactory)
class DummyNewHTTPHandler(DummyHTTPHandler):
    """
    This is exactly like the DummyHTTPHandler but it takes only one argument
    in its constructor, with no default arguments. This exists to test an
    alternative code path in L{HTTPChannel}.
    """
    def __init__(self, channel):
        DummyHTTPHandler.__init__(self, channel)


DummyNewHTTPHandlerProxy = _makeRequestProxyFactory(DummyNewHTTPHandler)


class DelayedHTTPHandler(DummyHTTPHandler):
    """
    Like L{DummyHTTPHandler}, but doesn't respond immediately.
    """
    def process(self):
        pass


    def delayedProcess(self):
        DummyHTTPHandler.process(self)


DelayedHTTPHandlerProxy = _makeRequestProxyFactory(DelayedHTTPHandler)


class LoopbackHTTPClient(http.HTTPClient):

    def connectionMade(self):
        self.sendCommand(b"GET", b"/foo/bar")
        self.sendHeader(b"Content-Length", 10)
        self.endHeaders()
        self.transport.write(b"0123456789")



def parametrizeTimeoutMixin(protocol, reactor):
    """
    Parametrizes the L{TimeoutMixin} so that it works with whatever reactor is
    being used by the test.

    @param protocol: A L{_GenericHTTPChannel} or something implementing a
        similar interface.
    @type protocol: L{_GenericHTTPChannel}

    @param reactor: An L{IReactorTime} implementation.
    @type reactor: L{IReactorTime}

    @return: The C{channel}, with its C{callLater} method patched.
    """
    # This is a terrible violation of the abstraction later of
    # _genericHTTPChannelProtocol, but we need to do it because
    # policies.TimeoutMixin doesn't accept a reactor on the object.
    # See https://twistedmatrix.com/trac/ticket/8488
    protocol._channel.callLater = reactor.callLater
    return protocol


class ResponseTestMixin(object):
    """
    A mixin that provides a simple means of comparing an actual response string
    to an expected response string by performing the minimal parsing.
    """

    def assertResponseEquals(self, responses, expected):
        """
        Assert that the C{responses} matches the C{expected} responses.

        @type responses: C{bytes}
        @param responses: The bytes sent in response to one or more requests.

        @type expected: C{list} of C{tuple} of C{bytes}
        @param expected: The expected values for the responses.  Each tuple
            element of the list represents one response.  Each byte string
            element of the tuple is a full header line without delimiter, except
            for the last element which gives the full response body.
        """
        for response in expected:
            expectedHeaders, expectedContent = response[:-1], response[-1]
            # Intentionally avoid mutating the inputs here.
            expectedStatus = expectedHeaders[0]
            expectedHeaders = expectedHeaders[1:]

            headers, rest = responses.split(b'\r\n\r\n', 1)
            headers = headers.splitlines()
            status = headers.pop(0)

            self.assertEqual(expectedStatus, status)
            self.assertEqual(set(headers), set(expectedHeaders))
            content = rest[:len(expectedContent)]
            responses = rest[len(expectedContent):]
            self.assertEqual(content, expectedContent)



class HTTP1_0Tests(unittest.TestCase, ResponseTestMixin):
    requests = (
        b"GET / HTTP/1.0\r\n"
        b"\r\n"
        b"GET / HTTP/1.1\r\n"
        b"Accept: text/html\r\n"
        b"\r\n")

    expected_response = [
        (b"HTTP/1.0 200 OK",
         b"Request: /",
         b"Command: GET",
         b"Version: HTTP/1.0",
         b"Content-Length: 13",
         b"'''\nNone\n'''\n")]

    def test_buffer(self):
        """
        Send requests over a channel and check responses match what is expected.
        """
        b = StringTransport()
        a = http.HTTPChannel()
        a.requestFactory = DummyHTTPHandlerProxy
        a.makeConnection(b)
        # one byte at a time, to stress it.
        for byte in iterbytes(self.requests):
            a.dataReceived(byte)
        a.connectionLost(IOError("all one"))
        value = b.value()
        self.assertResponseEquals(value, self.expected_response)


    def test_requestBodyTimeout(self):
        """
        L{HTTPChannel} resets its timeout whenever data from a request body is
        delivered to it.
        """
        clock = Clock()
        transport = StringTransport()
        protocol = http.HTTPChannel()
        protocol.timeOut = 100
        protocol.callLater = clock.callLater
        protocol.makeConnection(transport)
        protocol.dataReceived(b'POST / HTTP/1.0\r\nContent-Length: 2\r\n\r\n')
        clock.advance(99)
        self.assertFalse(transport.disconnecting)
        protocol.dataReceived(b'x')
        clock.advance(99)
        self.assertFalse(transport.disconnecting)
        protocol.dataReceived(b'x')
        self.assertEqual(len(protocol.requests), 1)


    def test_requestBodyDefaultTimeout(self):
        """
        L{HTTPChannel}'s default timeout is 60 seconds.
        """
        clock = Clock()
        transport = StringTransport()
        factory = http.HTTPFactory()
        protocol = factory.buildProtocol(None)
        protocol = parametrizeTimeoutMixin(protocol, clock)
        protocol.makeConnection(transport)
        protocol.dataReceived(b'POST / HTTP/1.0\r\nContent-Length: 2\r\n\r\n')
        clock.advance(59)
        self.assertFalse(transport.disconnecting)
        clock.advance(1)
        self.assertTrue(transport.disconnecting)


    def test_transportForciblyClosed(self):
        """
        If a timed out transport doesn't close after 15 seconds, the
        L{HTTPChannel} will forcibly close it.
        """
        clock = Clock()
        transport = StringTransport()
        factory = http.HTTPFactory()
        protocol = factory.buildProtocol(None)
        protocol = parametrizeTimeoutMixin(protocol, clock)
        protocol.makeConnection(transport)
        protocol.dataReceived(b'POST / HTTP/1.0\r\nContent-Length: 2\r\n\r\n')
        self.assertFalse(transport.disconnecting)
        self.assertFalse(transport.disconnected)

        # Force the initial timeout.
        clock.advance(60)
        self.assertTrue(transport.disconnecting)
        self.assertFalse(transport.disconnected)

        # Watch the transport get force-closed.
        clock.advance(14)
        self.assertTrue(transport.disconnecting)
        self.assertFalse(transport.disconnected)
        clock.advance(1)
        self.assertTrue(transport.disconnecting)
        self.assertTrue(transport.disconnected)


    def test_transportNotAbortedAfterConnectionLost(self):
        """
        If a timed out transport ends up calling C{connectionLost}, it prevents
        the force-closure of the transport.
        """
        clock = Clock()
        transport = StringTransport()
        factory = http.HTTPFactory()
        protocol = factory.buildProtocol(None)
        protocol = parametrizeTimeoutMixin(protocol, clock)
        protocol.makeConnection(transport)
        protocol.dataReceived(b'POST / HTTP/1.0\r\nContent-Length: 2\r\n\r\n')
        self.assertFalse(transport.disconnecting)
        self.assertFalse(transport.disconnected)

        # Force the initial timeout.
        clock.advance(60)
        self.assertTrue(transport.disconnecting)
        self.assertFalse(transport.disconnected)

        # Move forward nearly to the timeout, then fire connectionLost.
        clock.advance(14)
        protocol.connectionLost(None)

        # Check that the transport isn't forcibly closed.
        clock.advance(1)
        self.assertTrue(transport.disconnecting)
        self.assertFalse(transport.disconnected)


    def test_transportNotAbortedWithZeroAbortTimeout(self):
        """
        If the L{HTTPChannel} has its c{abortTimeout} set to L{None}, it never
        aborts.
        """
        clock = Clock()
        transport = StringTransport()
        factory = http.HTTPFactory()
        protocol = factory.buildProtocol(None)
        protocol._channel.abortTimeout = None
        protocol = parametrizeTimeoutMixin(protocol, clock)
        protocol.makeConnection(transport)
        protocol.dataReceived(b'POST / HTTP/1.0\r\nContent-Length: 2\r\n\r\n')
        self.assertFalse(transport.disconnecting)
        self.assertFalse(transport.disconnected)

        # Force the initial timeout.
        clock.advance(60)
        self.assertTrue(transport.disconnecting)
        self.assertFalse(transport.disconnected)

        # Move an absurdly long way just to prove the point.
        clock.advance(2**32)
        self.assertTrue(transport.disconnecting)
        self.assertFalse(transport.disconnected)


    def test_noPipeliningApi(self):
        """
        Test that a L{http.Request} subclass with no queued kwarg works as
        expected.
        """
        b = StringTransport()
        a = http.HTTPChannel()
        a.requestFactory = DummyHTTPHandlerProxy
        a.makeConnection(b)
        # one byte at a time, to stress it.
        for byte in iterbytes(self.requests):
            a.dataReceived(byte)
        a.connectionLost(IOError("all done"))
        value = b.value()
        self.assertResponseEquals(value, self.expected_response)


    def test_noPipelining(self):
        """
        Test that pipelined requests get buffered, not processed in parallel.
        """
        b = StringTransport()
        a = http.HTTPChannel()
        a.requestFactory = DelayedHTTPHandlerProxy
        a.makeConnection(b)
        # one byte at a time, to stress it.
        for byte in iterbytes(self.requests):
            a.dataReceived(byte)
        value = b.value()

        # So far only one request should have been dispatched.
        self.assertEqual(value, b'')
        self.assertEqual(1, len(a.requests))

        # Now, process each request one at a time.
        while a.requests:
            self.assertEqual(1, len(a.requests))
            request = a.requests[0].original
            request.delayedProcess()

        value = b.value()
        self.assertResponseEquals(value, self.expected_response)



class HTTP1_1Tests(HTTP1_0Tests):

    requests = (
        b"GET / HTTP/1.1\r\n"
        b"Accept: text/html\r\n"
        b"\r\n"
        b"POST / HTTP/1.1\r\n"
        b"Content-Length: 10\r\n"
        b"\r\n"
        b"0123456789POST / HTTP/1.1\r\n"
        b"Content-Length: 10\r\n"
        b"\r\n"
        b"0123456789HEAD / HTTP/1.1\r\n"
        b"\r\n")

    expected_response = [
        (b"HTTP/1.1 200 OK",
         b"Request: /",
         b"Command: GET",
         b"Version: HTTP/1.1",
         b"Content-Length: 13",
         b"'''\nNone\n'''\n"),
        (b"HTTP/1.1 200 OK",
         b"Request: /",
         b"Command: POST",
         b"Version: HTTP/1.1",
         b"Content-Length: 21",
         b"'''\n10\n0123456789'''\n"),
        (b"HTTP/1.1 200 OK",
         b"Request: /",
         b"Command: POST",
         b"Version: HTTP/1.1",
         b"Content-Length: 21",
         b"'''\n10\n0123456789'''\n"),
        (b"HTTP/1.1 200 OK",
         b"Request: /",
         b"Command: HEAD",
         b"Version: HTTP/1.1",
         b"Content-Length: 13",
         b"")]



class HTTP1_1_close_Tests(HTTP1_0Tests):

    requests = (
        b"GET / HTTP/1.1\r\n"
        b"Accept: text/html\r\n"
        b"Connection: close\r\n"
        b"\r\n"
        b"GET / HTTP/1.0\r\n"
        b"\r\n")

    expected_response = [
        (b"HTTP/1.1 200 OK",
         b"Connection: close",
         b"Request: /",
         b"Command: GET",
         b"Version: HTTP/1.1",
         b"Content-Length: 13",
         b"'''\nNone\n'''\n")]



class HTTP0_9Tests(HTTP1_0Tests):

    requests = (
        b"GET /\r\n")

    expected_response = b"HTTP/1.1 400 Bad Request\r\n\r\n"


    def assertResponseEquals(self, response, expectedResponse):
        self.assertEqual(response, expectedResponse)


    def test_noPipelining(self):
        raise unittest.SkipTest("HTTP/0.9 not supported")



class PipeliningBodyTests(unittest.TestCase, ResponseTestMixin):
    """
    Tests that multiple pipelined requests with bodies are correctly buffered.
    """

    requests = (
        b"POST / HTTP/1.1\r\n"
        b"Content-Length: 10\r\n"
        b"\r\n"
        b"0123456789POST / HTTP/1.1\r\n"
        b"Content-Length: 10\r\n"
        b"\r\n"
        b"0123456789"
    )

    expectedResponses = [
        (b"HTTP/1.1 200 OK",
         b"Request: /",
         b"Command: POST",
         b"Version: HTTP/1.1",
         b"Content-Length: 21",
         b"'''\n10\n0123456789'''\n"),
        (b"HTTP/1.1 200 OK",
         b"Request: /",
         b"Command: POST",
         b"Version: HTTP/1.1",
         b"Content-Length: 21",
         b"'''\n10\n0123456789'''\n")]

    def test_noPipelining(self):
        """
        Test that pipelined requests get buffered, not processed in parallel.
        """
        b = StringTransport()
        a = http.HTTPChannel()
        a.requestFactory = DelayedHTTPHandlerProxy
        a.makeConnection(b)
        # one byte at a time, to stress it.
        for byte in iterbytes(self.requests):
            a.dataReceived(byte)
        value = b.value()

        # So far only one request should have been dispatched.
        self.assertEqual(value, b'')
        self.assertEqual(1, len(a.requests))

        # Now, process each request one at a time.
        while a.requests:
            self.assertEqual(1, len(a.requests))
            request = a.requests[0].original
            request.delayedProcess()

        value = b.value()
        self.assertResponseEquals(value, self.expectedResponses)



class ShutdownTests(unittest.TestCase):
    """
    Tests that connections can be shut down by L{http.Request} objects.
    """

    class ShutdownHTTPHandler(http.Request):
        """
        A HTTP handler that just immediately calls loseConnection.
        """
        def process(self):
            self.loseConnection()


    request = (
        b"POST / HTTP/1.1\r\n"
        b"Content-Length: 10\r\n"
        b"\r\n"
        b"0123456789"
    )


    def test_losingConnection(self):
        """
        Calling L{http.Request.loseConnection} causes the transport to be
        disconnected.
        """
        b = StringTransport()
        a = http.HTTPChannel()
        a.requestFactory = _makeRequestProxyFactory(self.ShutdownHTTPHandler)
        a.makeConnection(b)
        a.dataReceived(self.request)

        # The transport should have been shut down.
        self.assertTrue(b.disconnecting)

        # No response should have been written.
        value = b.value()
        self.assertEqual(value, b'')



class SecurityTests(unittest.TestCase):
    """
    Tests that L{http.Request.isSecure} correctly takes the transport into
    account.
    """
    def test_isSecure(self):
        """
        Calling L{http.Request.isSecure} when the channel is backed with a
        secure transport will return L{True}.
        """
        b = DummyChannel.SSL()
        a = http.HTTPChannel()
        a.makeConnection(b)
        req = http.Request(a)
        self.assertTrue(req.isSecure())


    def test_notSecure(self):
        """
        Calling L{http.Request.isSecure} when the channel is not backed with a
        secure transport will return L{False}.
        """
        b = DummyChannel.TCP()
        a = http.HTTPChannel()
        a.makeConnection(b)
        req = http.Request(a)
        self.assertFalse(req.isSecure())


    def test_notSecureAfterFinish(self):
        """
        After a request is finished, calling L{http.Request.isSecure} will
        always return L{False}.
        """
        b = DummyChannel.SSL()
        a = http.HTTPChannel()
        a.makeConnection(b)
        req = http.Request(a)
        a.requests.append(req)

        req.setResponseCode(200)
        req.finish()
        self.assertFalse(req.isSecure())



class GenericHTTPChannelTests(unittest.TestCase):
    """
    Tests for L{http._genericHTTPChannelProtocol}, a L{HTTPChannel}-alike which
    can handle different HTTP protocol channels.
    """
    requests = (
        b"GET / HTTP/1.1\r\n"
        b"Accept: text/html\r\n"
        b"Connection: close\r\n"
        b"\r\n"
        b"GET / HTTP/1.0\r\n"
        b"\r\n")


    def _negotiatedProtocolForTransportInstance(self, t):
        """
        Run a request using the specific instance of a transport. Returns the
        negotiated protocol string.
        """
        a = http._genericHTTPChannelProtocolFactory(b'')
        a.requestFactory = DummyHTTPHandlerProxy
        a.makeConnection(t)
        # one byte at a time, to stress it.
        for byte in iterbytes(self.requests):
            a.dataReceived(byte)
        a.connectionLost(IOError("all done"))
        return a._negotiatedProtocol


    def test_protocolUnspecified(self):
        """
        If the transport has no support for protocol negotiation (no
        negotiatedProtocol attribute), HTTP/1.1 is assumed.
        """
        b = StringTransport()
        negotiatedProtocol = self._negotiatedProtocolForTransportInstance(b)
        self.assertEqual(negotiatedProtocol, b'http/1.1')


    def test_protocolNone(self):
        """
        If the transport has no support for protocol negotiation (returns None
        for negotiatedProtocol), HTTP/1.1 is assumed.
        """
        b = StringTransport()
        b.negotiatedProtocol = None
        negotiatedProtocol = self._negotiatedProtocolForTransportInstance(b)
        self.assertEqual(negotiatedProtocol, b'http/1.1')


    def test_http11(self):
        """
        If the transport reports that HTTP/1.1 is negotiated, that's what's
        negotiated.
        """
        b = StringTransport()
        b.negotiatedProtocol = b'http/1.1'
        negotiatedProtocol = self._negotiatedProtocolForTransportInstance(b)
        self.assertEqual(negotiatedProtocol, b'http/1.1')


    def test_http2_present(self):
        """
        If the transport reports that HTTP/2 is negotiated and HTTP/2 is
        present, that's what's negotiated.
        """
        b = StringTransport()
        b.negotiatedProtocol = b'h2'
        negotiatedProtocol = self._negotiatedProtocolForTransportInstance(b)
        self.assertEqual(negotiatedProtocol, b'h2')
    if not http.H2_ENABLED:
        test_http2_present.skip = "HTTP/2 support not present"


    def test_http2_absent(self):
        """
        If the transport reports that HTTP/2 is negotiated and HTTP/2 is not
        present, an error is encountered.
        """
        b = StringTransport()
        b.negotiatedProtocol = b'h2'
        self.assertRaises(
            ValueError,
            self._negotiatedProtocolForTransportInstance,
            b,
        )
    if http.H2_ENABLED:
        test_http2_absent.skip = "HTTP/2 support present"


    def test_unknownProtocol(self):
        """
        If the transport reports that a protocol other than HTTP/1.1 or HTTP/2
        is negotiated, an error occurs.
        """
        b = StringTransport()
        b.negotiatedProtocol = b'smtp'
        self.assertRaises(
            AssertionError,
            self._negotiatedProtocolForTransportInstance,
            b,
        )


    def test_factory(self):
        """
        The C{factory} attribute is taken from the inner channel.
        """
        a = http._genericHTTPChannelProtocolFactory(b'')
        a._channel.factory = b"Foo"
        self.assertEqual(a.factory, b"Foo")


    def test_GenericHTTPChannelPropagatesCallLater(self):
        """
        If C{callLater} is patched onto the L{http._GenericHTTPChannelProtocol}
        then we need to propagate it through to the backing channel.
        """
        clock = Clock()
        factory = http.HTTPFactory(reactor=clock)
        protocol = factory.buildProtocol(None)

        self.assertEqual(protocol.callLater, clock.callLater)
        self.assertEqual(protocol._channel.callLater, clock.callLater)


    def test_genericHTTPChannelCallLaterUpgrade(self):
        """
        If C{callLater} is patched onto the L{http._GenericHTTPChannelProtocol}
        then we need to propagate it across onto a new backing channel after
        upgrade.
        """
        clock = Clock()
        factory = http.HTTPFactory(reactor=clock)
        protocol = factory.buildProtocol(None)

        self.assertEqual(protocol.callLater, clock.callLater)
        self.assertEqual(protocol._channel.callLater, clock.callLater)

        transport = StringTransport()
        transport.negotiatedProtocol = b'h2'
        protocol.requestFactory = DummyHTTPHandler
        protocol.makeConnection(transport)

        # Send a byte to make it think the handshake is done.
        protocol.dataReceived(b'P')

        self.assertEqual(protocol.callLater, clock.callLater)
        self.assertEqual(protocol._channel.callLater, clock.callLater)
    if not http.H2_ENABLED:
        test_genericHTTPChannelCallLaterUpgrade.skip = (
            "HTTP/2 support not present"
        )


    def test_unregistersProducer(self):
        """
        The L{_GenericHTTPChannelProtocol} will unregister its proxy channel
        from the transport if upgrade is negotiated.
        """
        transport = StringTransport()
        transport.negotiatedProtocol = b'h2'

        genericProtocol = http._genericHTTPChannelProtocolFactory(b'')
        genericProtocol.requestFactory = DummyHTTPHandlerProxy
        genericProtocol.makeConnection(transport)

        # We expect the transport has a underlying channel registered as
        # a producer.
        self.assertIs(transport.producer, genericProtocol._channel)

        # Force the upgrade.
        genericProtocol.dataReceived(b'P')

        # The transport should now have no producer.
        self.assertIs(transport.producer, None)
    if not http.H2_ENABLED:
        test_unregistersProducer.skip = "HTTP/2 support not present"



class HTTPLoopbackTests(unittest.TestCase):

    expectedHeaders = {b'request': b'/foo/bar',
                       b'command': b'GET',
                       b'version': b'HTTP/1.0',
                       b'content-length': b'21'}
    numHeaders = 0
    gotStatus = 0
    gotResponse = 0
    gotEndHeaders = 0

    def _handleStatus(self, version, status, message):
        self.gotStatus = 1
        self.assertEqual(version, b"HTTP/1.0")
        self.assertEqual(status, b"200")

    def _handleResponse(self, data):
        self.gotResponse = 1
        self.assertEqual(data, b"'''\n10\n0123456789'''\n")

    def _handleHeader(self, key, value):
        self.numHeaders = self.numHeaders + 1
        self.assertEqual(self.expectedHeaders[key.lower()], value)

    def _handleEndHeaders(self):
        self.gotEndHeaders = 1
        self.assertEqual(self.numHeaders, 4)

    def testLoopback(self):
        server = http.HTTPChannel()
        server.requestFactory = DummyHTTPHandlerProxy
        client = LoopbackHTTPClient()
        client.handleResponse = self._handleResponse
        client.handleHeader = self._handleHeader
        client.handleEndHeaders = self._handleEndHeaders
        client.handleStatus = self._handleStatus
        d = loopback.loopbackAsync(server, client)
        d.addCallback(self._cbTestLoopback)
        return d

    def _cbTestLoopback(self, ignored):
        if not (self.gotStatus and self.gotResponse and self.gotEndHeaders):
            raise RuntimeError(
                "didn't got all callbacks %s"
                % [self.gotStatus, self.gotResponse, self.gotEndHeaders])
        del self.gotEndHeaders
        del self.gotResponse
        del self.gotStatus
        del self.numHeaders



def _prequest(**headers):
    """
    Make a request with the given request headers for the persistence tests.
    """
    request = http.Request(DummyChannel(), False)
    for headerName, v in headers.items():
        request.requestHeaders.setRawHeaders(networkString(headerName), v)
    return request



class PersistenceTests(unittest.TestCase):
    """
    Tests for persistent HTTP connections.
    """
    def setUp(self):
        self.channel = http.HTTPChannel()
        self.request = _prequest()


    def test_http09(self):
        """
        After being used for an I{HTTP/0.9} request, the L{HTTPChannel} is not
        persistent.
        """
        persist = self.channel.checkPersistence(self.request, b"HTTP/0.9")
        self.assertFalse(persist)
        self.assertEqual(
            [], list(self.request.responseHeaders.getAllRawHeaders()))


    def test_http10(self):
        """
        After being used for an I{HTTP/1.0} request, the L{HTTPChannel} is not
        persistent.
        """
        persist = self.channel.checkPersistence(self.request, b"HTTP/1.0")
        self.assertFalse(persist)
        self.assertEqual(
            [], list(self.request.responseHeaders.getAllRawHeaders()))


    def test_http11(self):
        """
        After being used for an I{HTTP/1.1} request, the L{HTTPChannel} is
        persistent.
        """
        persist = self.channel.checkPersistence(self.request, b"HTTP/1.1")
        self.assertTrue(persist)
        self.assertEqual(
            [], list(self.request.responseHeaders.getAllRawHeaders()))


    def test_http11Close(self):
        """
        After being used for an I{HTTP/1.1} request with a I{Connection: Close}
        header, the L{HTTPChannel} is not persistent.
        """
        request = _prequest(connection=[b"close"])
        persist = self.channel.checkPersistence(request, b"HTTP/1.1")
        self.assertFalse(persist)
        self.assertEqual(
            [(b"Connection", [b"close"])],
            list(request.responseHeaders.getAllRawHeaders()))



class IdentityTransferEncodingTests(TestCase):
    """
    Tests for L{_IdentityTransferDecoder}.
    """
    def setUp(self):
        """
        Create an L{_IdentityTransferDecoder} with callbacks hooked up so that
        calls to them can be inspected.
        """
        self.data = []
        self.finish = []
        self.contentLength = 10
        self.decoder = _IdentityTransferDecoder(
            self.contentLength, self.data.append, self.finish.append)


    def test_exactAmountReceived(self):
        """
        If L{_IdentityTransferDecoder.dataReceived} is called with a byte string
        with length equal to the content length passed to
        L{_IdentityTransferDecoder}'s initializer, the data callback is invoked
        with that string and the finish callback is invoked with a zero-length
        string.
        """
        self.decoder.dataReceived(b'x' * self.contentLength)
        self.assertEqual(self.data, [b'x' * self.contentLength])
        self.assertEqual(self.finish, [b''])


    def test_shortStrings(self):
        """
        If L{_IdentityTransferDecoder.dataReceived} is called multiple times
        with byte strings which, when concatenated, are as long as the content
        length provided, the data callback is invoked with each string and the
        finish callback is invoked only after the second call.
        """
        self.decoder.dataReceived(b'x')
        self.assertEqual(self.data, [b'x'])
        self.assertEqual(self.finish, [])
        self.decoder.dataReceived(b'y' * (self.contentLength - 1))
        self.assertEqual(self.data, [b'x', b'y' * (self.contentLength - 1)])
        self.assertEqual(self.finish, [b''])


    def test_longString(self):
        """
        If L{_IdentityTransferDecoder.dataReceived} is called with a byte string
        with length greater than the provided content length, only the prefix
        of that string up to the content length is passed to the data callback
        and the remainder is passed to the finish callback.
        """
        self.decoder.dataReceived(b'x' * self.contentLength + b'y')
        self.assertEqual(self.data, [b'x' * self.contentLength])
        self.assertEqual(self.finish, [b'y'])


    def test_rejectDataAfterFinished(self):
        """
        If data is passed to L{_IdentityTransferDecoder.dataReceived} after the
        finish callback has been invoked, C{RuntimeError} is raised.
        """
        failures = []
        def finish(bytes):
            try:
                decoder.dataReceived(b'foo')
            except:
                failures.append(Failure())
        decoder = _IdentityTransferDecoder(5, self.data.append, finish)
        decoder.dataReceived(b'x' * 4)
        self.assertEqual(failures, [])
        decoder.dataReceived(b'y')
        failures[0].trap(RuntimeError)
        self.assertEqual(
            str(failures[0].value),
            "_IdentityTransferDecoder cannot decode data after finishing")


    def test_unknownContentLength(self):
        """
        If L{_IdentityTransferDecoder} is constructed with L{None} for the
        content length, it passes all data delivered to it through to the data
        callback.
        """
        data = []
        finish = []
        decoder = _IdentityTransferDecoder(None, data.append, finish.append)
        decoder.dataReceived(b'x')
        self.assertEqual(data, [b'x'])
        decoder.dataReceived(b'y')
        self.assertEqual(data, [b'x', b'y'])
        self.assertEqual(finish, [])


    def _verifyCallbacksUnreferenced(self, decoder):
        """
        Check the decoder's data and finish callbacks and make sure they are
        None in order to help avoid references cycles.
        """
        self.assertIdentical(decoder.dataCallback, None)
        self.assertIdentical(decoder.finishCallback, None)


    def test_earlyConnectionLose(self):
        """
        L{_IdentityTransferDecoder.noMoreData} raises L{_DataLoss} if it is
        called and the content length is known but not enough bytes have been
        delivered.
        """
        self.decoder.dataReceived(b'x' * (self.contentLength - 1))
        self.assertRaises(_DataLoss, self.decoder.noMoreData)
        self._verifyCallbacksUnreferenced(self.decoder)


    def test_unknownContentLengthConnectionLose(self):
        """
        L{_IdentityTransferDecoder.noMoreData} calls the finish callback and
        raises L{PotentialDataLoss} if it is called and the content length is
        unknown.
        """
        body = []
        finished = []
        decoder = _IdentityTransferDecoder(None, body.append, finished.append)
        self.assertRaises(PotentialDataLoss, decoder.noMoreData)
        self.assertEqual(body, [])
        self.assertEqual(finished, [b''])
        self._verifyCallbacksUnreferenced(decoder)


    def test_finishedConnectionLose(self):
        """
        L{_IdentityTransferDecoder.noMoreData} does not raise any exception if
        it is called when the content length is known and that many bytes have
        been delivered.
        """
        self.decoder.dataReceived(b'x' * self.contentLength)
        self.decoder.noMoreData()
        self._verifyCallbacksUnreferenced(self.decoder)



class ChunkedTransferEncodingTests(unittest.TestCase):
    """
    Tests for L{_ChunkedTransferDecoder}, which turns a byte stream encoded
    using HTTP I{chunked} C{Transfer-Encoding} back into the original byte
    stream.
    """
    def test_decoding(self):
        """
        L{_ChunkedTransferDecoder.dataReceived} decodes chunked-encoded data
        and passes the result to the specified callback.
        """
        L = []
        p = http._ChunkedTransferDecoder(L.append, None)
        p.dataReceived(b'3\r\nabc\r\n5\r\n12345\r\n')
        p.dataReceived(b'a\r\n0123456789\r\n')
        self.assertEqual(L, [b'abc', b'12345', b'0123456789'])


    def test_short(self):
        """
        L{_ChunkedTransferDecoder.dataReceived} decodes chunks broken up and
        delivered in multiple calls.
        """
        L = []
        finished = []
        p = http._ChunkedTransferDecoder(L.append, finished.append)
        for s in iterbytes(b'3\r\nabc\r\n5\r\n12345\r\n0\r\n\r\n'):
            p.dataReceived(s)
        self.assertEqual(L, [b'a', b'b', b'c', b'1', b'2', b'3', b'4', b'5'])
        self.assertEqual(finished, [b''])


    def test_newlines(self):
        """
        L{_ChunkedTransferDecoder.dataReceived} doesn't treat CR LF pairs
        embedded in chunk bodies specially.
        """
        L = []
        p = http._ChunkedTransferDecoder(L.append, None)
        p.dataReceived(b'2\r\n\r\n\r\n')
        self.assertEqual(L, [b'\r\n'])


    def test_extensions(self):
        """
        L{_ChunkedTransferDecoder.dataReceived} disregards chunk-extension
        fields.
        """
        L = []
        p = http._ChunkedTransferDecoder(L.append, None)
        p.dataReceived(b'3; x-foo=bar\r\nabc\r\n')
        self.assertEqual(L, [b'abc'])


    def test_finish(self):
        """
        L{_ChunkedTransferDecoder.dataReceived} interprets a zero-length
        chunk as the end of the chunked data stream and calls the completion
        callback.
        """
        finished = []
        p = http._ChunkedTransferDecoder(None, finished.append)
        p.dataReceived(b'0\r\n\r\n')
        self.assertEqual(finished, [b''])


    def test_extra(self):
        """
        L{_ChunkedTransferDecoder.dataReceived} passes any bytes which come
        after the terminating zero-length chunk to the completion callback.
        """
        finished = []
        p = http._ChunkedTransferDecoder(None, finished.append)
        p.dataReceived(b'0\r\n\r\nhello')
        self.assertEqual(finished, [b'hello'])


    def test_afterFinished(self):
        """
        L{_ChunkedTransferDecoder.dataReceived} raises C{RuntimeError} if it
        is called after it has seen the last chunk.
        """
        p = http._ChunkedTransferDecoder(None, lambda bytes: None)
        p.dataReceived(b'0\r\n\r\n')
        self.assertRaises(RuntimeError, p.dataReceived, b'hello')


    def test_earlyConnectionLose(self):
        """
        L{_ChunkedTransferDecoder.noMoreData} raises L{_DataLoss} if it is
        called and the end of the last trailer has not yet been received.
        """
        parser = http._ChunkedTransferDecoder(None, lambda bytes: None)
        parser.dataReceived(b'0\r\n\r')
        exc = self.assertRaises(_DataLoss, parser.noMoreData)
        self.assertEqual(
            str(exc),
            "Chunked decoder in 'TRAILER' state, still expecting more data "
            "to get to 'FINISHED' state.")


    def test_finishedConnectionLose(self):
        """
        L{_ChunkedTransferDecoder.noMoreData} does not raise any exception if
        it is called after the terminal zero length chunk is received.
        """
        parser = http._ChunkedTransferDecoder(None, lambda bytes: None)
        parser.dataReceived(b'0\r\n\r\n')
        parser.noMoreData()


    def test_reentrantFinishedNoMoreData(self):
        """
        L{_ChunkedTransferDecoder.noMoreData} can be called from the finished
        callback without raising an exception.
        """
        errors = []
        successes = []
        def finished(extra):
            try:
                parser.noMoreData()
            except:
                errors.append(Failure())
            else:
                successes.append(True)
        parser = http._ChunkedTransferDecoder(None, finished)
        parser.dataReceived(b'0\r\n\r\n')
        self.assertEqual(errors, [])
        self.assertEqual(successes, [True])



class ChunkingTests(unittest.TestCase, ResponseTestMixin):

    strings = [b"abcv", b"", b"fdfsd423", b"Ffasfas\r\n",
               b"523523\n\rfsdf", b"4234"]

    def testChunks(self):
        for s in self.strings:
            chunked = b''.join(http.toChunk(s))
            self.assertEqual((s, b''), http.fromChunk(chunked))
        self.assertRaises(ValueError, http.fromChunk, b'-5\r\nmalformed!\r\n')

    def testConcatenatedChunks(self):
        chunked = b''.join([b''.join(http.toChunk(t)) for t in self.strings])
        result = []
        buffer = b""
        for c in iterbytes(chunked):
            buffer = buffer + c
            try:
                data, buffer = http.fromChunk(buffer)
                result.append(data)
            except ValueError:
                pass
        self.assertEqual(result, self.strings)

    def test_chunkedResponses(self):
        """
        Test that the L{HTTPChannel} correctly chunks responses when needed.
        """
        channel = http.HTTPChannel()
        req = http.Request(channel, False)
        trans = StringTransport()

        channel.transport = trans

        req.setResponseCode(200)
        req.clientproto = b"HTTP/1.1"
        req.responseHeaders.setRawHeaders(b"test", [b"lemur"])
        req.write(b'Hello')
        req.write(b'World!')

        self.assertResponseEquals(
            trans.value(),
            [(b"HTTP/1.1 200 OK",
              b"Test: lemur",
              b"Transfer-Encoding: chunked",
              b"5\r\nHello\r\n6\r\nWorld!\r\n")])



class ParsingTests(unittest.TestCase):
    """
    Tests for protocol parsing in L{HTTPChannel}.
    """
    def setUp(self):
        self.didRequest = False


    def runRequest(self, httpRequest, requestFactory=None, success=True,
                   channel=None):
        """
        Execute a web request based on plain text content.

        @param httpRequest: Content for the request which is processed.
        @type httpRequest: C{bytes}

        @param requestFactory: 2-argument callable returning a Request.
        @type requestFactory: C{callable}

        @param success: Value to compare against I{self.didRequest}.
        @type success: C{bool}

        @param channel: Channel instance over which the request is processed.
        @type channel: L{HTTPChannel}

        @return: Returns the channel used for processing the request.
        @rtype: L{HTTPChannel}
        """
        if not channel:
            channel = http.HTTPChannel()

        if requestFactory:
            channel.requestFactory = _makeRequestProxyFactory(requestFactory)

        httpRequest = httpRequest.replace(b"\n", b"\r\n")
        transport = StringTransport()

        channel.makeConnection(transport)
        # one byte at a time, to stress it.
        for byte in iterbytes(httpRequest):
            if channel.transport.disconnecting:
                break
            channel.dataReceived(byte)
        channel.connectionLost(IOError("all done"))

        if success:
            self.assertTrue(self.didRequest)
        else:
            self.assertFalse(self.didRequest)
        return channel


    def test_invalidNonAsciiMethod(self):
        """
        When client sends invalid HTTP method containing
        non-ascii characters HTTP 400 'Bad Request' status will be returned.
        """
        processed = []
        class MyRequest(http.Request):
            def process(self):
                processed.append(self)
                self.finish()

        badRequestLine = b"GE\xc2\xa9 / HTTP/1.1\r\n\r\n"
        channel = self.runRequest(badRequestLine, MyRequest, 0)
        self.assertEqual(
            channel.transport.value(),
            b"HTTP/1.1 400 Bad Request\r\n\r\n")
        self.assertTrue(channel.transport.disconnecting)
        self.assertEqual(processed, [])


    def test_basicAuth(self):
        """
        L{HTTPChannel} provides username and password information supplied in
        an I{Authorization} header to the L{Request} which makes it available
        via its C{getUser} and C{getPassword} methods.
        """
        requests = []
        class Request(http.Request):
            def process(self):
                self.credentials = (self.getUser(), self.getPassword())
                requests.append(self)

        for u, p in [(b"foo", b"bar"), (b"hello", b"there:z")]:
            s = base64.encodestring(b":".join((u, p))).strip()
            f = b"GET / HTTP/1.0\nAuthorization: Basic " + s + b"\n\n"
            self.runRequest(f, Request, 0)
            req = requests.pop()
            self.assertEqual((u, p), req.credentials)


    def test_headers(self):
        """
        Headers received by L{HTTPChannel} in a request are made available to
        the L{Request}.
        """
        processed = []
        class MyRequest(http.Request):
            def process(self):
                processed.append(self)
                self.finish()

        requestLines = [
            b"GET / HTTP/1.0",
            b"Foo: bar",
            b"baz: Quux",
            b"baz: quux",
            b"",
            b""]

        self.runRequest(b'\n'.join(requestLines), MyRequest, 0)
        [request] = processed
        self.assertEqual(
            request.requestHeaders.getRawHeaders(b'foo'), [b'bar'])
        self.assertEqual(
            request.requestHeaders.getRawHeaders(b'bAz'), [b'Quux', b'quux'])


    def test_tooManyHeaders(self):
        """
        L{HTTPChannel} enforces a limit of C{HTTPChannel.maxHeaders} on the
        number of headers received per request.
        """
        processed = []
        class MyRequest(http.Request):
            def process(self):
                processed.append(self)

        requestLines = [b"GET / HTTP/1.0"]
        for i in range(http.HTTPChannel.maxHeaders + 2):
            requestLines.append(networkString("%s: foo" % (i,)))
        requestLines.extend([b"", b""])

        channel = self.runRequest(b"\n".join(requestLines), MyRequest, 0)
        self.assertEqual(processed, [])
        self.assertEqual(
            channel.transport.value(),
            b"HTTP/1.1 400 Bad Request\r\n\r\n")


    def test_invalidContentLengthHeader(self):
        """
        If a Content-Length header with a non-integer value is received, a 400
        (Bad Request) response is sent to the client and the connection is
        closed.
        """
        processed = []
        class MyRequest(http.Request):
            def process(self):
                processed.append(self)
                self.finish()

        requestLines = [b"GET / HTTP/1.0", b"Content-Length: x", b"", b""]
        channel = self.runRequest(b"\n".join(requestLines), MyRequest, 0)
        self.assertEqual(
            channel.transport.value(),
            b"HTTP/1.1 400 Bad Request\r\n\r\n")
        self.assertTrue(channel.transport.disconnecting)
        self.assertEqual(processed, [])


    def test_invalidHeaderNoColon(self):
        """
        If a header without colon is received a 400 (Bad Request) response
        is sent to the client and the connection is closed.
        """
        processed = []
        class MyRequest(http.Request):
            def process(self):
                processed.append(self)
                self.finish()

        requestLines = [b"GET / HTTP/1.0", b"HeaderName ", b"", b""]
        channel = self.runRequest(b"\n".join(requestLines), MyRequest, 0)
        self.assertEqual(
            channel.transport.value(),
            b"HTTP/1.1 400 Bad Request\r\n\r\n")
        self.assertTrue(channel.transport.disconnecting)
        self.assertEqual(processed, [])


    def test_headerLimitPerRequest(self):
        """
        L{HTTPChannel} enforces the limit of C{HTTPChannel.maxHeaders} per
        request so that headers received in an earlier request do not count
        towards the limit when processing a later request.
        """
        processed = []
        class MyRequest(http.Request):
            def process(self):
                processed.append(self)
                self.finish()

        self.patch(http.HTTPChannel, 'maxHeaders', 1)
        requestLines = [
            b"GET / HTTP/1.1",
            b"Foo: bar",
            b"",
            b"",
            b"GET / HTTP/1.1",
            b"Bar: baz",
            b"",
            b""]

        channel = self.runRequest(b"\n".join(requestLines), MyRequest, 0)
        [first, second] = processed
        self.assertEqual(first.getHeader(b'foo'), b'bar')
        self.assertEqual(second.getHeader(b'bar'), b'baz')
        self.assertEqual(
            channel.transport.value(),
            b'HTTP/1.1 200 OK\r\n'
            b'Transfer-Encoding: chunked\r\n'
            b'\r\n'
            b'0\r\n'
            b'\r\n'
            b'HTTP/1.1 200 OK\r\n'
            b'Transfer-Encoding: chunked\r\n'
            b'\r\n'
            b'0\r\n'
            b'\r\n')


    def test_headersTooBigInitialCommand(self):
        """
        Enforces a limit of C{HTTPChannel.totalHeadersSize}
        on the size of headers received per request starting from initial
        command line.
        """
        processed = []
        class MyRequest(http.Request):
            def process(self):
                processed.append(self)
                self.finish()

        channel = http.HTTPChannel()
        channel.totalHeadersSize = 10
        httpRequest = b'GET /path/longer/than/10 HTTP/1.1\n'

        channel = self.runRequest(
            httpRequest=httpRequest,
            requestFactory=MyRequest,
            channel=channel,
            success=False
        )

        self.assertEqual(processed, [])
        self.assertEqual(
            channel.transport.value(),
            b"HTTP/1.1 400 Bad Request\r\n\r\n")


    def test_headersTooBigOtherHeaders(self):
        """
        Enforces a limit of C{HTTPChannel.totalHeadersSize}
        on the size of headers received per request counting first line
        and total headers.
        """
        processed = []
        class MyRequest(http.Request):
            def process(self):
                processed.append(self)
                self.finish()

        channel = http.HTTPChannel()
        channel.totalHeadersSize = 40
        httpRequest = (
            b'GET /less/than/40 HTTP/1.1\n'
            b'Some-Header: less-than-40\n'
            )

        channel = self.runRequest(
            httpRequest=httpRequest,
            requestFactory=MyRequest,
            channel=channel, success=False
        )

        self.assertEqual(processed, [])
        self.assertEqual(
            channel.transport.value(),
            b"HTTP/1.1 400 Bad Request\r\n\r\n")


    def test_headersTooBigPerRequest(self):
        """
        Enforces total size of headers per individual request and counter
        is reset at the end of each request.
        """
        class SimpleRequest(http.Request):
            def process(self):
                self.finish()
        channel = http.HTTPChannel()
        channel.totalHeadersSize = 60
        channel.requestFactory = SimpleRequest
        httpRequest = (
            b'GET / HTTP/1.1\n'
            b'Some-Header: total-less-than-60\n'
            b'\n'
            b'GET / HTTP/1.1\n'
            b'Some-Header: less-than-60\n'
            b'\n'
            )

        channel = self.runRequest(
            httpRequest=httpRequest, channel=channel, success=False)

        self.assertEqual(
            channel.transport.value(),
            b'HTTP/1.1 200 OK\r\n'
            b'Transfer-Encoding: chunked\r\n'
            b'\r\n'
            b'0\r\n'
            b'\r\n'
            b'HTTP/1.1 200 OK\r\n'
            b'Transfer-Encoding: chunked\r\n'
            b'\r\n'
            b'0\r\n'
            b'\r\n'
            )


    def testCookies(self):
        """
        Test cookies parsing and reading.
        """
        httpRequest = b'''\
GET / HTTP/1.0
Cookie: rabbit="eat carrot"; ninja=secret; spam="hey 1=1!"

'''
        cookies = {}
        testcase = self
        class MyRequest(http.Request):
            def process(self):
                for name in [b'rabbit', b'ninja', b'spam']:
                    cookies[name] = self.getCookie(name)
                testcase.didRequest = True
                self.finish()

        self.runRequest(httpRequest, MyRequest)

        self.assertEqual(
            cookies, {
                b'rabbit': b'"eat carrot"',
                b'ninja': b'secret',
                b'spam': b'"hey 1=1!"'})


    def testGET(self):
        httpRequest = b'''\
GET /?key=value&multiple=two+words&multiple=more%20words&empty= HTTP/1.0

'''
        method = []
        args = []
        testcase = self
        class MyRequest(http.Request):
            def process(self):
                method.append(self.method)
                args.extend([
                        self.args[b"key"],
                        self.args[b"empty"],
                        self.args[b"multiple"]])
                testcase.didRequest = True
                self.finish()

        self.runRequest(httpRequest, MyRequest)
        self.assertEqual(method, [b"GET"])
        self.assertEqual(
            args, [[b"value"], [b""], [b"two words", b"more words"]])


    def test_extraQuestionMark(self):
        """
        While only a single '?' is allowed in an URL, several other servers
        allow several and pass all after the first through as part of the
        query arguments.  Test that we emulate this behavior.
        """
        httpRequest = b'GET /foo?bar=?&baz=quux HTTP/1.0\n\n'

        method = []
        path = []
        args = []
        testcase = self
        class MyRequest(http.Request):
            def process(self):
                method.append(self.method)
                path.append(self.path)
                args.extend([self.args[b'bar'], self.args[b'baz']])
                testcase.didRequest = True
                self.finish()

        self.runRequest(httpRequest, MyRequest)
        self.assertEqual(method, [b'GET'])
        self.assertEqual(path, [b'/foo'])
        self.assertEqual(args, [[b'?'], [b'quux']])


    def test_formPOSTRequest(self):
        """
        The request body of a I{POST} request with a I{Content-Type} header
        of I{application/x-www-form-urlencoded} is parsed according to that
        content type and made available in the C{args} attribute of the
        request object.  The original bytes of the request may still be read
        from the C{content} attribute.
        """
        query = 'key=value&multiple=two+words&multiple=more%20words&empty='
        httpRequest = networkString('''\
POST / HTTP/1.0
Content-Length: %d
Content-Type: application/x-www-form-urlencoded

%s''' % (len(query), query))

        method = []
        args = []
        content = []
        testcase = self
        class MyRequest(http.Request):
            def process(self):
                method.append(self.method)
                args.extend([
                        self.args[b'key'], self.args[b'empty'],
                        self.args[b'multiple']])
                content.append(self.content.read())
                testcase.didRequest = True
                self.finish()

        self.runRequest(httpRequest, MyRequest)
        self.assertEqual(method, [b"POST"])
        self.assertEqual(
            args, [[b"value"], [b""], [b"two words", b"more words"]])
        # Reading from the content file-like must produce the entire request
        # body.
        self.assertEqual(content, [networkString(query)])


    def test_missingContentDisposition(self):
        """
        If the C{Content-Disposition} header is missing, the request is denied
        as a bad request.
        """
        req = b'''\
POST / HTTP/1.0
Content-Type: multipart/form-data; boundary=AaB03x
Content-Length: 103

--AaB03x
Content-Type: text/plain
Content-Transfer-Encoding: quoted-printable

abasdfg
--AaB03x--
'''
        channel = self.runRequest(req, http.Request, success=False)
        self.assertEqual(
            channel.transport.value(),
            b"HTTP/1.1 400 Bad Request\r\n\r\n")

    if _PY3:
        test_missingContentDisposition.skip = (
            "cgi.parse_multipart is much more error-tolerant on Python 3.")


    def test_multipartProcessingFailure(self):
        """
        When the multipart processing fails the client gets a 400 Bad Request.
        """
        # The parsing failure is simulated by having a Content-Length that
        # doesn't fit in a ssize_t.
        req = b'''\
POST / HTTP/1.0
Content-Type: multipart/form-data; boundary=AaB03x
Content-Length: 103

--AaB03x
Content-Type: text/plain
Content-Length: 999999999999999999999999999999999999999999999999999999999999999
Content-Transfer-Encoding: quoted-printable

abasdfg
--AaB03x--
'''
        channel = self.runRequest(req, http.Request, success=False)
        self.assertEqual(
            channel.transport.value(),
            b"HTTP/1.1 400 Bad Request\r\n\r\n")


    def test_multipartFormData(self):
        """
        If the request has a Content-Type of C{multipart/form-data}, and the
        form data is parseable, the form arguments will be added to the
        request's args.
        """
        processed = []
        class MyRequest(http.Request):
            def process(self):
                processed.append(self)
                self.write(b"done")
                self.finish()
        req = b'''\
POST / HTTP/1.0
Content-Type: multipart/form-data; boundary=AaB03x
Content-Length: 149

--AaB03x
Content-Type: text/plain
Content-Disposition: form-data; name="text"
Content-Transfer-Encoding: quoted-printable

abasdfg
--AaB03x--
'''
        channel = self.runRequest(req, MyRequest, success=False)
        self.assertEqual(channel.transport.value(),
                         b"HTTP/1.0 200 OK\r\n\r\ndone")
        self.assertEqual(len(processed), 1)
        self.assertEqual(processed[0].args, {b"text": [b"abasdfg"]})


    def test_chunkedEncoding(self):
        """
        If a request uses the I{chunked} transfer encoding, the request body is
        decoded accordingly before it is made available on the request.
        """
        httpRequest = b'''\
GET / HTTP/1.0
Content-Type: text/plain
Transfer-Encoding: chunked

6
Hello,
14
 spam,eggs spam spam
0

'''
        path = []
        method = []
        content = []
        decoder = []
        testcase = self
        class MyRequest(http.Request):
            def process(self):
                content.append(self.content.fileno())
                content.append(self.content.read())
                method.append(self.method)
                path.append(self.path)
                decoder.append(self.channel._transferDecoder)
                testcase.didRequest = True
                self.finish()

        self.runRequest(httpRequest, MyRequest)
        # The tempfile API used to create content returns an
        # instance of a different type depending on what platform
        # we're running on.  The point here is to verify that the
        # request body is in a file that's on the filesystem.
        # Having a fileno method that returns an int is a somewhat
        # close approximation of this. -exarkun
        self.assertIsInstance(content[0], int)
        self.assertEqual(content[1], b'Hello, spam,eggs spam spam')
        self.assertEqual(method, [b'GET'])
        self.assertEqual(path, [b'/'])
        self.assertEqual(decoder, [None])


    def test_malformedChunkedEncoding(self):
        """
        If a request uses the I{chunked} transfer encoding, but provides an
        invalid chunk length value, the request fails with a 400 error.
        """
        # See test_chunkedEncoding for the correct form of this request.
        httpRequest = b'''\
GET / HTTP/1.1
Content-Type: text/plain
Transfer-Encoding: chunked

MALFORMED_LINE_THIS_SHOULD_BE_'6'
Hello,
14
 spam,eggs spam spam
0

'''
        didRequest = []

        class MyRequest(http.Request):

            def process(self):
                # This request should fail, so this should never be called.
                didRequest.append(True)

        channel = self.runRequest(httpRequest, MyRequest, success=False)
        self.assertFalse(didRequest, "Request.process called")
        self.assertEqual(
            channel.transport.value(),
            b"HTTP/1.1 400 Bad Request\r\n\r\n")
        self.assertTrue(channel.transport.disconnecting)



class QueryArgumentsTests(unittest.TestCase):
    def testParseqs(self):
        self.assertEqual(
            cgi.parse_qs(b"a=b&d=c;+=f"),
            http.parse_qs(b"a=b&d=c;+=f"))
        self.assertRaises(
            ValueError, http.parse_qs, b"blah", strict_parsing=True)
        self.assertEqual(
            cgi.parse_qs(b"a=&b=c", keep_blank_values=1),
            http.parse_qs(b"a=&b=c", keep_blank_values=1))
        self.assertEqual(
            cgi.parse_qs(b"a=&b=c"),
            http.parse_qs(b"a=&b=c"))


    def test_urlparse(self):
        """
        For a given URL, L{http.urlparse} should behave the same as L{urlparse},
        except it should always return C{bytes}, never text.
        """
        def urls():
            for scheme in (b'http', b'https'):
                for host in (b'example.com',):
                    for port in (None, 100):
                        for path in (b'', b'path'):
                            if port is not None:
                                host = host + b':' + networkString(str(port))
                                yield urlunsplit((scheme, host, path, b'', b''))


        def assertSameParsing(url, decode):
            """
            Verify that C{url} is parsed into the same objects by both
            L{http.urlparse} and L{urlparse}.
            """
            urlToStandardImplementation = url
            if decode:
                urlToStandardImplementation = url.decode('ascii')

            # stdlib urlparse will give back whatever type we give it.  To be
            # able to compare the values meaningfully, if it gives back unicode,
            # convert all the values to bytes.
            standardResult = urlparse(urlToStandardImplementation)
            if isinstance(standardResult.scheme, unicode):
                # The choice of encoding is basically irrelevant.  The values
                # are all in ASCII.  UTF-8 is, of course, the correct choice.
                expected = (standardResult.scheme.encode('utf-8'),
                            standardResult.netloc.encode('utf-8'),
                            standardResult.path.encode('utf-8'),
                            standardResult.params.encode('utf-8'),
                            standardResult.query.encode('utf-8'),
                            standardResult.fragment.encode('utf-8'))
            else:
                expected = (standardResult.scheme,
                            standardResult.netloc,
                            standardResult.path,
                            standardResult.params,
                            standardResult.query,
                            standardResult.fragment)

            scheme, netloc, path, params, query, fragment = http.urlparse(url)
            self.assertEqual(
                (scheme, netloc, path, params, query, fragment), expected)
            self.assertIsInstance(scheme, bytes)
            self.assertIsInstance(netloc, bytes)
            self.assertIsInstance(path, bytes)
            self.assertIsInstance(params, bytes)
            self.assertIsInstance(query, bytes)
            self.assertIsInstance(fragment, bytes)

        # With caching, unicode then str
        clear_cache()
        for url in urls():
            assertSameParsing(url, True)
            assertSameParsing(url, False)

        # With caching, str then unicode
        clear_cache()
        for url in urls():
            assertSameParsing(url, False)
            assertSameParsing(url, True)

        # Without caching
        for url in urls():
            clear_cache()
            assertSameParsing(url, True)
            clear_cache()
            assertSameParsing(url, False)


    def test_urlparseRejectsUnicode(self):
        """
        L{http.urlparse} should reject unicode input early.
        """
        self.assertRaises(TypeError, http.urlparse, u'http://example.org/path')



class ClientDriver(http.HTTPClient):
    def handleStatus(self, version, status, message):
        self.version = version
        self.status = status
        self.message = message

class ClientStatusParsingTests(unittest.TestCase):
    def testBaseline(self):
        c = ClientDriver()
        c.lineReceived(b'HTTP/1.0 201 foo')
        self.assertEqual(c.version, b'HTTP/1.0')
        self.assertEqual(c.status, b'201')
        self.assertEqual(c.message, b'foo')

    def testNoMessage(self):
        c = ClientDriver()
        c.lineReceived(b'HTTP/1.0 201')
        self.assertEqual(c.version, b'HTTP/1.0')
        self.assertEqual(c.status, b'201')
        self.assertEqual(c.message, b'')

    def testNoMessage_trailingSpace(self):
        c = ClientDriver()
        c.lineReceived(b'HTTP/1.0 201 ')
        self.assertEqual(c.version, b'HTTP/1.0')
        self.assertEqual(c.status, b'201')
        self.assertEqual(c.message, b'')



class RequestTests(unittest.TestCase, ResponseTestMixin):
    """
    Tests for L{http.Request}
    """
    def _compatHeadersTest(self, oldName, newName):
        """
        Verify that each of two different attributes which are associated with
        the same state properly reflect changes made through the other.

        This is used to test that the C{headers}/C{responseHeaders} and
        C{received_headers}/C{requestHeaders} pairs interact properly.
        """
        req = http.Request(DummyChannel(), False)
        getattr(req, newName).setRawHeaders(b"test", [b"lemur"])
        self.assertEqual(getattr(req, oldName)[b"test"], b"lemur")
        setattr(req, oldName, {b"foo": b"bar"})
        self.assertEqual(
            list(getattr(req, newName).getAllRawHeaders()),
            [(b"Foo", [b"bar"])])
        setattr(req, newName, http_headers.Headers())
        self.assertEqual(getattr(req, oldName), {})


    def test_getHeader(self):
        """
        L{http.Request.getHeader} returns the value of the named request
        header.
        """
        req = http.Request(DummyChannel(), False)
        req.requestHeaders.setRawHeaders(b"test", [b"lemur"])
        self.assertEqual(req.getHeader(b"test"), b"lemur")


    def test_getHeaderReceivedMultiples(self):
        """
        When there are multiple values for a single request header,
        L{http.Request.getHeader} returns the last value.
        """
        req = http.Request(DummyChannel(), False)
        req.requestHeaders.setRawHeaders(b"test", [b"lemur", b"panda"])
        self.assertEqual(req.getHeader(b"test"), b"panda")


    def test_getHeaderNotFound(self):
        """
        L{http.Request.getHeader} returns L{None} when asked for the value of a
        request header which is not present.
        """
        req = http.Request(DummyChannel(), False)
        self.assertEqual(req.getHeader(b"test"), None)


    def test_getAllHeaders(self):
        """
        L{http.Request.getAllheaders} returns a C{dict} mapping all request
        header names to their corresponding values.
        """
        req = http.Request(DummyChannel(), False)
        req.requestHeaders.setRawHeaders(b"test", [b"lemur"])
        self.assertEqual(req.getAllHeaders(), {b"test": b"lemur"})


    def test_getAllHeadersNoHeaders(self):
        """
        L{http.Request.getAllHeaders} returns an empty C{dict} if there are no
        request headers.
        """
        req = http.Request(DummyChannel(), False)
        self.assertEqual(req.getAllHeaders(), {})


    def test_getAllHeadersMultipleHeaders(self):
        """
        When there are multiple values for a single request header,
        L{http.Request.getAllHeaders} returns only the last value.
        """
        req = http.Request(DummyChannel(), False)
        req.requestHeaders.setRawHeaders(b"test", [b"lemur", b"panda"])
        self.assertEqual(req.getAllHeaders(), {b"test": b"panda"})


    def test_setResponseCode(self):
        """
        L{http.Request.setResponseCode} takes a status code and causes it to be
        used as the response status.
        """
        channel = DummyChannel()
        req = http.Request(channel, False)
        req.setResponseCode(201)
        req.write(b'')
        self.assertEqual(
            channel.transport.written.getvalue().splitlines()[0],
            b"(no clientproto yet) 201 Created")


    def test_setResponseCodeAndMessage(self):
        """
        L{http.Request.setResponseCode} takes a status code and a message and
        causes them to be used as the response status.
        """
        channel = DummyChannel()
        req = http.Request(channel, False)
        req.setResponseCode(202, b"happily accepted")
        req.write(b'')
        self.assertEqual(
            channel.transport.written.getvalue().splitlines()[0],
            b'(no clientproto yet) 202 happily accepted')


    def test_setResponseCodeAndMessageNotBytes(self):
        """
        L{http.Request.setResponseCode} accepts C{bytes} for the message
        parameter and raises L{TypeError} if passed anything else.
        """
        channel = DummyChannel()
        req = http.Request(channel, False)
        self.assertRaises(TypeError, req.setResponseCode,
                          202, u"not happily accepted")


    def test_setResponseCodeAcceptsIntegers(self):
        """
        L{http.Request.setResponseCode} accepts C{int} for the code parameter
        and raises L{TypeError} if passed anything else.
        """
        req = http.Request(DummyChannel(), False)
        req.setResponseCode(1)
        self.assertRaises(TypeError, req.setResponseCode, "1")


    def test_setResponseCodeAcceptsLongIntegers(self):
        """
        L{http.Request.setResponseCode} accepts C{long} for the code
        parameter.
        """
        req = http.Request(DummyChannel(), False)
        req.setResponseCode(long(1))
    if _PY3:
        test_setResponseCodeAcceptsLongIntegers.skip = (
            "Python 3 has no separate long integer type.")


    def test_setLastModifiedNeverSet(self):
        """
        When no previous value was set and no 'if-modified-since' value was
        requested, L{http.Request.setLastModified} takes a timestamp in seconds
        since the epoch and sets the request's lastModified attribute.
        """
        req = http.Request(DummyChannel(), False)

        req.setLastModified(42)

        self.assertEqual(req.lastModified, 42)


    def test_setLastModifiedUpdate(self):
        """
        If the supplied timestamp is later than the lastModified attribute's
        value, L{http.Request.setLastModified} updates the lastModifed
        attribute.
        """
        req = http.Request(DummyChannel(), False)
        req.setLastModified(0)

        req.setLastModified(1)

        self.assertEqual(req.lastModified, 1)


    def test_setLastModifiedIgnore(self):
        """
        If the supplied timestamp occurs earlier than the current lastModified
        attribute, L{http.Request.setLastModified} ignores it.
        """
        req = http.Request(DummyChannel(), False)
        req.setLastModified(1)

        req.setLastModified(0)

        self.assertEqual(req.lastModified, 1)


    def test_setLastModifiedCached(self):
        """
        If the resource is older than the if-modified-since date in the request
        header, L{http.Request.setLastModified} returns L{http.CACHED}.
        """
        req = http.Request(DummyChannel(), False)
        req.requestHeaders.setRawHeaders(
            networkString('if-modified-since'),
                          [b'02 Jan 1970 00:00:00 GMT']
            )

        result = req.setLastModified(42)

        self.assertEqual(result, http.CACHED)


    def test_setLastModifiedNotCached(self):
        """
        If the resource is newer than the if-modified-since date in the request
        header, L{http.Request.setLastModified} returns None
        """
        req = http.Request(DummyChannel(), False)
        req.requestHeaders.setRawHeaders(
            networkString('if-modified-since'),
                          [b'01 Jan 1970 00:00:00 GMT']
            )

        result = req.setLastModified(1000000)

        self.assertEqual(result, None)


    def test_setLastModifiedTwiceNotCached(self):
        """
        When L{http.Request.setLastModified} is called multiple times, the
        highest supplied value is honored. If that value is higher than the
        if-modified-since date in the request header, the method returns None.
        """
        req = http.Request(DummyChannel(), False)
        req.requestHeaders.setRawHeaders(
            networkString('if-modified-since'),
                          [b'01 Jan 1970 00:00:01 GMT']
            )
        req.setLastModified(1000000)

        result = req.setLastModified(0)

        self.assertEqual(result, None)


    def test_setLastModifiedTwiceCached(self):
        """
        When L{http.Request.setLastModified} is called multiple times, the
        highest supplied value is honored. If that value is lower than the
        if-modified-since date in the request header, the method returns
        L{http.CACHED}.
        """
        req = http.Request(DummyChannel(), False)
        req.requestHeaders.setRawHeaders(
            networkString('if-modified-since'),
                          [b'01 Jan 1999 00:00:01 GMT']
            )
        req.setLastModified(1)

        result = req.setLastModified(0)

        self.assertEqual(result, http.CACHED)


    def test_setHost(self):
        """
        L{http.Request.setHost} sets the value of the host request header.
        The port should not be added because it is the default.
        """
        req = http.Request(DummyChannel(), False)
        req.setHost(b"example.com", 80)
        self.assertEqual(
            req.requestHeaders.getRawHeaders(b"host"), [b"example.com"])


    def test_setHostSSL(self):
        """
        L{http.Request.setHost} sets the value of the host request header.
        The port should not be added because it is the default.
        """
        d = DummyChannel()
        d.transport = DummyChannel.SSL()
        req = http.Request(d, False)
        req.setHost(b"example.com", 443)
        self.assertEqual(
            req.requestHeaders.getRawHeaders(b"host"), [b"example.com"])


    def test_setHostNonDefaultPort(self):
        """
        L{http.Request.setHost} sets the value of the host request header.
        The port should be added because it is not the default.
        """
        req = http.Request(DummyChannel(), False)
        req.setHost(b"example.com", 81)
        self.assertEqual(
            req.requestHeaders.getRawHeaders(b"host"), [b"example.com:81"])


    def test_setHostSSLNonDefaultPort(self):
        """
        L{http.Request.setHost} sets the value of the host request header.
        The port should be added because it is not the default.
        """
        d = DummyChannel()
        d.transport = DummyChannel.SSL()
        req = http.Request(d, False)
        req.setHost(b"example.com", 81)
        self.assertEqual(
            req.requestHeaders.getRawHeaders(b"host"), [b"example.com:81"])


    def test_setHeader(self):
        """
        L{http.Request.setHeader} sets the value of the given response header.
        """
        req = http.Request(DummyChannel(), False)
        req.setHeader(b"test", b"lemur")
        self.assertEqual(req.responseHeaders.getRawHeaders(b"test"), [b"lemur"])


    def _checkCookie(self, expectedCookieValue, *args, **kwargs):
        """
        Call L{http.Request.setCookie} with C{*args} and C{**kwargs}, and check
        that the cookie value is equal to C{expectedCookieValue}.
        """
        channel = DummyChannel()
        req = http.Request(channel, False)
        req.addCookie(*args, **kwargs)
        self.assertEqual(req.cookies[0], expectedCookieValue)

        # Write nothing to make it produce the headers
        req.write(b"")
        writtenLines = channel.transport.written.getvalue().split(b"\r\n")

        # There should be one Set-Cookie header
        setCookieLines = [x for x in writtenLines
                          if x.startswith(b"Set-Cookie")]
        self.assertEqual(len(setCookieLines), 1)
        self.assertEqual(setCookieLines[0],
                         b"Set-Cookie: " + expectedCookieValue)


    def test_addCookieWithMinimumArgumentsUnicode(self):
        """
        L{http.Request.setCookie} adds a new cookie to be sent with the
        response, and can be called with just a key and a value. L{unicode}
        arguments are encoded using UTF-8.
        """
        expectedCookieValue = b"foo=bar"

        self._checkCookie(expectedCookieValue, u"foo", u"bar")


    def test_addCookieWithAllArgumentsUnicode(self):
        """
        L{http.Request.setCookie} adds a new cookie to be sent with the
        response. L{unicode} arguments are encoded using UTF-8.
        """
        expectedCookieValue = (
            b"foo=bar; Expires=Fri, 31 Dec 9999 23:59:59 GMT; "
            b"Domain=.example.com; Path=/; Max-Age=31536000; "
            b"Comment=test; Secure; HttpOnly")

        self._checkCookie(expectedCookieValue,
            u"foo", u"bar", expires=u"Fri, 31 Dec 9999 23:59:59 GMT",
            domain=u".example.com", path=u"/", max_age=u"31536000",
            comment=u"test", secure=True, httpOnly=True)


    def test_addCookieWithMinimumArgumentsBytes(self):
        """
        L{http.Request.setCookie} adds a new cookie to be sent with the
        response, and can be called with just a key and a value. L{bytes}
        arguments are not decoded.
        """
        expectedCookieValue = b"foo=bar"

        self._checkCookie(expectedCookieValue, b"foo", b"bar")


    def test_addCookieWithAllArgumentsBytes(self):
        """
        L{http.Request.setCookie} adds a new cookie to be sent with the
        response. L{bytes} arguments are not decoded.
        """
        expectedCookieValue = (
            b"foo=bar; Expires=Fri, 31 Dec 9999 23:59:59 GMT; "
            b"Domain=.example.com; Path=/; Max-Age=31536000; "
            b"Comment=test; Secure; HttpOnly")

        self._checkCookie(expectedCookieValue,
            b"foo", b"bar", expires=b"Fri, 31 Dec 9999 23:59:59 GMT",
            domain=b".example.com", path=b"/", max_age=b"31536000",
            comment=b"test", secure=True, httpOnly=True)


    def test_addCookieNonStringArgument(self):
        """
        L{http.Request.setCookie} will raise a L{DeprecationWarning} if
        non-string (not L{bytes} or L{unicode}) arguments are given, and will
        call C{str()} on it to preserve past behaviour.
        """
        expectedCookieValue = b"foo=10"

        self._checkCookie(expectedCookieValue, b"foo", 10)

        warnings = self.flushWarnings([self._checkCookie])
        self.assertEqual(1, len(warnings))
        self.assertEqual(warnings[0]['category'], DeprecationWarning)
        self.assertEqual(
            warnings[0]['message'],
            "Passing non-bytes or non-unicode cookie arguments is "
            "deprecated since Twisted 16.1.")


    def test_firstWrite(self):
        """
        For an HTTP 1.0 request, L{http.Request.write} sends an HTTP 1.0
        Response-Line and whatever response headers are set.
        """
        channel = DummyChannel()
        req = http.Request(channel, False)
        trans = StringTransport()

        channel.transport = trans

        req.setResponseCode(200)
        req.clientproto = b"HTTP/1.0"
        req.responseHeaders.setRawHeaders(b"test", [b"lemur"])
        req.write(b'Hello')

        self.assertResponseEquals(
            trans.value(),
            [(b"HTTP/1.0 200 OK",
              b"Test: lemur",
              b"Hello")])


    def test_nonByteHeaderValue(self):
        """
        L{http.Request.write} casts non-bytes header value to bytes
        transparently.
        """
        channel = DummyChannel()
        req = http.Request(channel, False)
        trans = StringTransport()

        channel.transport = trans

        req.setResponseCode(200)
        req.clientproto = b"HTTP/1.0"
        req.responseHeaders.setRawHeaders(b"test", [10])
        req.write(b'Hello')

        self.assertResponseEquals(
            trans.value(),
            [(b"HTTP/1.0 200 OK",
              b"Test: 10",
              b"Hello")])

        warnings = self.flushWarnings(
            offendingFunctions=[self.test_nonByteHeaderValue])
        self.assertEqual(1, len(warnings))
        self.assertEqual(warnings[0]['category'], DeprecationWarning)
        self.assertEqual(
            warnings[0]['message'],
            "Passing non-bytes header values is deprecated since "
            "Twisted 12.3. Pass only bytes instead.")


    def test_firstWriteHTTP11Chunked(self):
        """
        For an HTTP 1.1 request, L{http.Request.write} sends an HTTP 1.1
        Response-Line, whatever response headers are set, and uses chunked
        encoding for the response body.
        """
        channel = DummyChannel()
        req = http.Request(channel, False)
        trans = StringTransport()

        channel.transport = trans

        req.setResponseCode(200)
        req.clientproto = b"HTTP/1.1"
        req.responseHeaders.setRawHeaders(b"test", [b"lemur"])
        req.write(b'Hello')
        req.write(b'World!')

        self.assertResponseEquals(
            trans.value(),
            [(b"HTTP/1.1 200 OK",
              b"Test: lemur",
              b"Transfer-Encoding: chunked",
              b"5\r\nHello\r\n6\r\nWorld!\r\n")])


    def test_firstWriteLastModified(self):
        """
        For an HTTP 1.0 request for a resource with a known last modified time,
        L{http.Request.write} sends an HTTP Response-Line, whatever response
        headers are set, and a last-modified header with that time.
        """
        channel = DummyChannel()
        req = http.Request(channel, False)
        trans = StringTransport()

        channel.transport = trans

        req.setResponseCode(200)
        req.clientproto = b"HTTP/1.0"
        req.lastModified = 0
        req.responseHeaders.setRawHeaders(b"test", [b"lemur"])
        req.write(b'Hello')

        self.assertResponseEquals(
            trans.value(),
            [(b"HTTP/1.0 200 OK",
              b"Test: lemur",
              b"Last-Modified: Thu, 01 Jan 1970 00:00:00 GMT",
              b"Hello")])


    def test_receivedCookiesDefault(self):
        """
        L{http.Request.received_cookies} defaults to an empty L{dict}.
        """
        req = http.Request(DummyChannel(), False)
        self.assertEqual(req.received_cookies, {})


    def test_parseCookies(self):
        """
        L{http.Request.parseCookies} extracts cookies from C{requestHeaders}
        and adds them to C{received_cookies}.
        """
        req = http.Request(DummyChannel(), False)
        req.requestHeaders.setRawHeaders(
            b"cookie", [b'test="lemur"; test2="panda"'])
        req.parseCookies()
        self.assertEqual(
            req.received_cookies, {b"test": b'"lemur"', b"test2": b'"panda"'})


    def test_parseCookiesMultipleHeaders(self):
        """
        L{http.Request.parseCookies} can extract cookies from multiple Cookie
        headers.
        """
        req = http.Request(DummyChannel(), False)
        req.requestHeaders.setRawHeaders(
            b"cookie", [b'test="lemur"', b'test2="panda"'])
        req.parseCookies()
        self.assertEqual(
            req.received_cookies, {b"test": b'"lemur"', b"test2": b'"panda"'})


    def test_parseCookiesNoCookie(self):
        """
        L{http.Request.parseCookies} can be called on a request without a
        cookie header.
        """
        req = http.Request(DummyChannel(), False)
        req.parseCookies()
        self.assertEqual(req.received_cookies, {})


    def test_parseCookiesEmptyCookie(self):
        """
        L{http.Request.parseCookies} can be called on a request with an
        empty cookie header.
        """
        req = http.Request(DummyChannel(), False)
        req.requestHeaders.setRawHeaders(
            b"cookie", [])
        req.parseCookies()
        self.assertEqual(req.received_cookies, {})


    def test_parseCookiesIgnoreValueless(self):
        """
        L{http.Request.parseCookies} ignores cookies which don't have a
        value.
        """
        req = http.Request(DummyChannel(), False)
        req.requestHeaders.setRawHeaders(
            b"cookie", [b'foo; bar; baz;'])
        req.parseCookies()
        self.assertEqual(
            req.received_cookies, {})


    def test_parseCookiesEmptyValue(self):
        """
        L{http.Request.parseCookies} parses cookies with an empty value.
        """
        req = http.Request(DummyChannel(), False)
        req.requestHeaders.setRawHeaders(
            b"cookie", [b'foo='])
        req.parseCookies()
        self.assertEqual(
            req.received_cookies, {b'foo': b''})


    def test_parseCookiesRetainRightSpace(self):
        """
        L{http.Request.parseCookies} leaves trailing whitespace in the
        cookie value.
        """
        req = http.Request(DummyChannel(), False)
        req.requestHeaders.setRawHeaders(
            b"cookie", [b'foo=bar '])
        req.parseCookies()
        self.assertEqual(
            req.received_cookies, {b'foo': b'bar '})


    def test_parseCookiesStripLeftSpace(self):
        """
        L{http.Request.parseCookies} strips leading whitespace in the
        cookie key.
        """
        req = http.Request(DummyChannel(), False)
        req.requestHeaders.setRawHeaders(
            b"cookie", [b' foo=bar'])
        req.parseCookies()
        self.assertEqual(
            req.received_cookies, {b'foo': b'bar'})


    def test_parseCookiesContinueAfterMalformedCookie(self):
        """
        L{http.Request.parseCookies} parses valid cookies set before or
        after malformed cookies.
        """
        req = http.Request(DummyChannel(), False)
        req.requestHeaders.setRawHeaders(
            b"cookie", [b'12345; test="lemur"; 12345; test2="panda"; 12345'])
        req.parseCookies()
        self.assertEqual(
            req.received_cookies, {b"test": b'"lemur"', b"test2": b'"panda"'})


    def test_connectionLost(self):
        """
        L{http.Request.connectionLost} closes L{Request.content} and drops the
        reference to the L{HTTPChannel} to assist with garbage collection.
        """
        req = http.Request(DummyChannel(), False)

        # Cause Request.content to be created at all.
        req.gotLength(10)

        # Grab a reference to content in case the Request drops it later on.
        content = req.content

        # Put some bytes into it
        req.handleContentChunk(b"hello")

        # Then something goes wrong and content should get closed.
        req.connectionLost(Failure(ConnectionLost("Finished")))
        self.assertTrue(content.closed)
        self.assertIdentical(req.channel, None)


    def test_registerProducerTwiceFails(self):
        """
        Calling L{Request.registerProducer} when a producer is already
        registered raises ValueError.
        """
        req = http.Request(DummyChannel(), False)
        req.registerProducer(DummyProducer(), True)
        self.assertRaises(
            ValueError, req.registerProducer, DummyProducer(), True)


    def test_registerProducerWhenNotQueuedRegistersPushProducer(self):
        """
        Calling L{Request.registerProducer} with an IPushProducer when the
        request is not queued registers the producer as a push producer on the
        request's transport.
        """
        req = http.Request(DummyChannel(), False)
        producer = DummyProducer()
        req.registerProducer(producer, True)
        self.assertEqual([(producer, True)], req.transport.producers)


    def test_registerProducerWhenNotQueuedRegistersPullProducer(self):
        """
        Calling L{Request.registerProducer} with an IPullProducer when the
        request is not queued registers the producer as a pull producer on the
        request's transport.
        """
        req = http.Request(DummyChannel(), False)
        producer = DummyProducer()
        req.registerProducer(producer, False)
        self.assertEqual([(producer, False)], req.transport.producers)


    def test_connectionLostNotification(self):
        """
        L{Request.connectionLost} triggers all finish notification Deferreds
        and cleans up per-request state.
        """
        d = DummyChannel()
        request = http.Request(d, True)
        finished = request.notifyFinish()
        request.connectionLost(Failure(ConnectionLost("Connection done")))
        self.assertIdentical(request.channel, None)
        return self.assertFailure(finished, ConnectionLost)


    def test_finishNotification(self):
        """
        L{Request.finish} triggers all finish notification Deferreds.
        """
        request = http.Request(DummyChannel(), False)
        finished = request.notifyFinish()
        # Force the request to have a non-None content attribute.  This is
        # probably a bug in Request.
        request.gotLength(1)
        request.finish()
        return finished


    def test_writeAfterFinish(self):
        """
        Calling L{Request.write} after L{Request.finish} has been called results
        in a L{RuntimeError} being raised.
        """
        request = http.Request(DummyChannel(), False)
        finished = request.notifyFinish()
        # Force the request to have a non-None content attribute.  This is
        # probably a bug in Request.
        request.gotLength(1)
        request.write(b'foobar')
        request.finish()
        self.assertRaises(RuntimeError, request.write, b'foobar')
        return finished


    def test_finishAfterConnectionLost(self):
        """
        Calling L{Request.finish} after L{Request.connectionLost} has been
        called results in a L{RuntimeError} being raised.
        """
        channel = DummyChannel()
        req = http.Request(channel, False)
        req.connectionLost(Failure(ConnectionLost("The end.")))
        self.assertRaises(RuntimeError, req.finish)


    def test_reprUninitialized(self):
        """
        L{Request.__repr__} returns the class name, object address, and
        dummy-place holder values when used on a L{Request} which has not yet
        been initialized.
        """
        request = http.Request(DummyChannel(), False)
        self.assertEqual(
            repr(request),
            '<Request at 0x%x method=(no method yet) uri=(no uri yet) '
            'clientproto=(no clientproto yet)>' % (id(request),))


    def test_reprInitialized(self):
        """
        L{Request.__repr__} returns, as a L{str}, the class name, object
        address, and the method, uri, and client protocol of the HTTP request
        it represents.  The string is in the form::

          <Request at ADDRESS method=METHOD uri=URI clientproto=PROTOCOL>
       """
        request = http.Request(DummyChannel(), False)
        request.clientproto = b'HTTP/1.0'
        request.method = b'GET'
        request.uri = b'/foo/bar'
        self.assertEqual(
            repr(request),
            '<Request at 0x%x method=GET uri=/foo/bar '
            'clientproto=HTTP/1.0>' % (id(request),))


    def test_reprSubclass(self):
        """
        Subclasses of L{Request} inherit a C{__repr__} implementation which
        includes the subclass's name in place of the string C{"Request"}.
        """
        class Otherwise(http.Request):
            pass

        request = Otherwise(DummyChannel(), False)
        self.assertEqual(
            repr(request),
            '<Otherwise at 0x%x method=(no method yet) uri=(no uri yet) '
            'clientproto=(no clientproto yet)>' % (id(request),))


    def test_unregisterNonQueuedNonStreamingProducer(self):
        """
        L{Request.unregisterProducer} unregisters a non-queued non-streaming
        producer from the request and the request's transport.
        """
        req = http.Request(DummyChannel(), False)
        req.transport = StringTransport()
        req.registerProducer(DummyProducer(), False)
        req.unregisterProducer()
        self.assertEqual((None, None), (req.producer, req.transport.producer))


    def test_unregisterNonQueuedStreamingProducer(self):
        """
        L{Request.unregisterProducer} unregisters a non-queued streaming
        producer from the request and the request's transport.
        """
        req = http.Request(DummyChannel(), False)
        req.transport = StringTransport()
        req.registerProducer(DummyProducer(), True)
        req.unregisterProducer()
        self.assertEqual((None, None), (req.producer, req.transport.producer))


    def test_finishProducesLog(self):
        """
        L{http.Request.finish} will call the channel's factory to produce a log
        message.
        """
        factory = http.HTTPFactory()
        factory.timeOut = None
        factory._logDateTime = "sometime"
        factory._logDateTimeCall = True
        factory.startFactory()
        factory.logFile = BytesIO()
        proto = factory.buildProtocol(None)

        val = [
            b"GET /path HTTP/1.1\r\n",
            b"\r\n\r\n"
        ]

        trans = StringTransport()
        proto.makeConnection(trans)

        for x in val:
            proto.dataReceived(x)

        proto._channel.requests[0].finish()

        # A log message should be written out
        self.assertIn(b'sometime "GET /path HTTP/1.1"',
                      factory.logFile.getvalue())


    def test_requestBodyTimeoutFromFactory(self):
        """
        L{HTTPChannel} timeouts whenever data from a request body is not
        delivered to it in time, even when it gets built from a L{HTTPFactory}.
        """
        clock = Clock()
        factory = http.HTTPFactory(timeout=100, reactor=clock)
        factory.startFactory()
        protocol = factory.buildProtocol(None)
        transport = StringTransport()
        protocol = parametrizeTimeoutMixin(protocol, clock)

        # Confirm that the timeout is what we think it is.
        self.assertEqual(protocol.timeOut, 100)

        protocol.makeConnection(transport)
        protocol.dataReceived(b'POST / HTTP/1.0\r\nContent-Length: 2\r\n\r\n')
        clock.advance(99)
        self.assertFalse(transport.disconnecting)
        clock.advance(2)
        self.assertTrue(transport.disconnecting)


    def test_finishCleansConnection(self):
        """
        L{http.Request.finish} will notify the channel that it is finished, and
        will put the transport back in the producing state so that the reactor
        can close the connection.
        """
        factory = http.HTTPFactory()
        factory.timeOut = None
        factory._logDateTime = "sometime"
        factory._logDateTimeCall = True
        factory.startFactory()
        factory.logFile = BytesIO()
        proto = factory.buildProtocol(None)

        val = [
            b"GET /path HTTP/1.1\r\n",
            b"Connection: close\r\n",
            b"\r\n\r\n"
        ]

        trans = StringTransport()
        proto.makeConnection(trans)

        self.assertEqual(trans.producerState, 'producing')

        for x in val:
            proto.dataReceived(x)

        self.assertEqual(trans.producerState, 'paused')
        proto._channel.requests[0].finish()
        self.assertEqual(trans.producerState, 'producing')


    def test_provides_IDeprecatedHTTPChannelToRequestInterface(self):
        """
        L{http.Request} provides
        L{http._IDeprecatedHTTPChannelToRequestInterface}, which
        defines the interface used by L{http.HTTPChannel}.
        """
        req = http.Request(DummyChannel(), False)
        verifyObject(http._IDeprecatedHTTPChannelToRequestInterface, req)


    def test_eq(self):
        """
        A L{http.Request} is equal to itself.
        """
        req = http.Request(DummyChannel(), False)
        self.assertEqual(req, req)


    def test_ne(self):
        """
        A L{http.Request} is not equal to another object.
        """
        req = http.Request(DummyChannel(), False)
        self.assertNotEqual(req, http.Request(DummyChannel(), False))


    def test_eqWithNonRequest(self):
        """
        A L{http.Request} on the left hand side of an equality
        comparison to an instance that is not a L{http.Request} hands
        the comparison off to that object's C{__eq__} implementation.
        """
        eqCalls = []

        class _NotARequest(object):

            def __eq__(self, other):
                eqCalls.append(other)
                return True

        req = http.Request(DummyChannel(), False)

        self.assertEqual(req, _NotARequest())
        self.assertEqual(eqCalls, [req])


    def test_neWithNonRequest(self):
        """
        A L{http.Request} on the left hand side of an inequality
        comparison to an instance that is not a L{http.Request} hands
        the comparison off to that object's C{__ne__} implementation.
        """
        eqCalls = []

        class _NotARequest(object):

            def __ne__(self, other):
                eqCalls.append(other)
                return True

        req = http.Request(DummyChannel(), False)

        self.assertNotEqual(req, _NotARequest())
        self.assertEqual(eqCalls, [req])



class MultilineHeadersTests(unittest.TestCase):
    """
    Tests to exercise handling of multiline headers by L{HTTPClient}.  RFCs 1945
    (HTTP 1.0) and 2616 (HTTP 1.1) state that HTTP message header fields can
    span multiple lines if each extra line is preceded by at least one space or
    horizontal tab.
    """
    def setUp(self):
        """
        Initialize variables used to verify that the header-processing functions
        are getting called.
        """
        self.handleHeaderCalled = False
        self.handleEndHeadersCalled = False

    # Dictionary of sample complete HTTP header key/value pairs, including
    # multiline headers.
    expectedHeaders = {b'Content-Length': b'10',
                       b'X-Multiline' : b'line-0\tline-1',
                       b'X-Multiline2' : b'line-2 line-3'}

    def ourHandleHeader(self, key, val):
        """
        Dummy implementation of L{HTTPClient.handleHeader}.
        """
        self.handleHeaderCalled = True
        self.assertEqual(val, self.expectedHeaders[key])


    def ourHandleEndHeaders(self):
        """
        Dummy implementation of L{HTTPClient.handleEndHeaders}.
        """
        self.handleEndHeadersCalled = True


    def test_extractHeader(self):
        """
        A header isn't processed by L{HTTPClient.extractHeader} until it is
        confirmed in L{HTTPClient.lineReceived} that the header has been
        received completely.
        """
        c = ClientDriver()
        c.handleHeader = self.ourHandleHeader
        c.handleEndHeaders = self.ourHandleEndHeaders

        c.lineReceived(b'HTTP/1.0 201')
        c.lineReceived(b'Content-Length: 10')
        self.assertIdentical(c.length, None)
        self.assertFalse(self.handleHeaderCalled)
        self.assertFalse(self.handleEndHeadersCalled)

        # Signal end of headers.
        c.lineReceived(b'')
        self.assertTrue(self.handleHeaderCalled)
        self.assertTrue(self.handleEndHeadersCalled)

        self.assertEqual(c.length, 10)


    def test_noHeaders(self):
        """
        An HTTP request with no headers will not cause any calls to
        L{handleHeader} but will cause L{handleEndHeaders} to be called on
        L{HTTPClient} subclasses.
        """
        c = ClientDriver()
        c.handleHeader = self.ourHandleHeader
        c.handleEndHeaders = self.ourHandleEndHeaders
        c.lineReceived(b'HTTP/1.0 201')

        # Signal end of headers.
        c.lineReceived(b'')
        self.assertFalse(self.handleHeaderCalled)
        self.assertTrue(self.handleEndHeadersCalled)

        self.assertEqual(c.version, b'HTTP/1.0')
        self.assertEqual(c.status, b'201')


    def test_multilineHeaders(self):
        """
        L{HTTPClient} parses multiline headers by buffering header lines until
        an empty line or a line that does not start with whitespace hits
        lineReceived, confirming that the header has been received completely.
        """
        c = ClientDriver()
        c.handleHeader = self.ourHandleHeader
        c.handleEndHeaders = self.ourHandleEndHeaders

        c.lineReceived(b'HTTP/1.0 201')
        c.lineReceived(b'X-Multiline: line-0')
        self.assertFalse(self.handleHeaderCalled)
        # Start continuing line with a tab.
        c.lineReceived(b'\tline-1')
        c.lineReceived(b'X-Multiline2: line-2')
        # The previous header must be complete, so now it can be processed.
        self.assertTrue(self.handleHeaderCalled)
        # Start continuing line with a space.
        c.lineReceived(b' line-3')
        c.lineReceived(b'Content-Length: 10')

        # Signal end of headers.
        c.lineReceived(b'')
        self.assertTrue(self.handleEndHeadersCalled)

        self.assertEqual(c.version, b'HTTP/1.0')
        self.assertEqual(c.status, b'201')
        self.assertEqual(c.length, 10)



class Expect100ContinueServerTests(unittest.TestCase, ResponseTestMixin):
    """
    Test that the HTTP server handles 'Expect: 100-continue' header correctly.

    The tests in this class all assume a simplistic behavior where user code
    cannot choose to deny a request. Once ticket #288 is implemented and user
    code can run before the body of a POST is processed this should be
    extended to support overriding this behavior.
    """

    def test_HTTP10(self):
        """
        HTTP/1.0 requests do not get 100-continue returned, even if 'Expect:
        100-continue' is included (RFC 2616 10.1.1).
        """
        transport = StringTransport()
        channel = http.HTTPChannel()
        channel.requestFactory = DummyHTTPHandlerProxy
        channel.makeConnection(transport)
        channel.dataReceived(b"GET / HTTP/1.0\r\n")
        channel.dataReceived(b"Host: www.example.com\r\n")
        channel.dataReceived(b"Content-Length: 3\r\n")
        channel.dataReceived(b"Expect: 100-continue\r\n")
        channel.dataReceived(b"\r\n")
        self.assertEqual(transport.value(), b"")
        channel.dataReceived(b"abc")
        self.assertResponseEquals(
            transport.value(),
            [(b"HTTP/1.0 200 OK",
              b"Command: GET",
              b"Content-Length: 13",
              b"Version: HTTP/1.0",
              b"Request: /",
              b"'''\n3\nabc'''\n")])


    def test_expect100ContinueHeader(self):
        """
        If a HTTP/1.1 client sends a 'Expect: 100-continue' header, the server
        responds with a 100 response code before handling the request body, if
        any. The normal resource rendering code will then be called, which
        will send an additional response code.
        """
        transport = StringTransport()
        channel = http.HTTPChannel()
        channel.requestFactory = DummyHTTPHandlerProxy
        channel.makeConnection(transport)
        channel.dataReceived(b"GET / HTTP/1.1\r\n")
        channel.dataReceived(b"Host: www.example.com\r\n")
        channel.dataReceived(b"Expect: 100-continue\r\n")
        channel.dataReceived(b"Content-Length: 3\r\n")
        # The 100 continue response is not sent until all headers are
        # received:
        self.assertEqual(transport.value(), b"")
        channel.dataReceived(b"\r\n")
        # The 100 continue response is sent *before* the body is even
        # received:
        self.assertEqual(transport.value(), b"HTTP/1.1 100 Continue\r\n\r\n")
        channel.dataReceived(b"abc")
        response = transport.value()
        self.assertTrue(
            response.startswith(b"HTTP/1.1 100 Continue\r\n\r\n"))
        response = response[len(b"HTTP/1.1 100 Continue\r\n\r\n"):]
        self.assertResponseEquals(
            response,
            [(b"HTTP/1.1 200 OK",
              b"Command: GET",
              b"Content-Length: 13",
              b"Version: HTTP/1.1",
              b"Request: /",
              b"'''\n3\nabc'''\n")])



def sub(keys, d):
    """
    Create a new dict containing only a subset of the items of an existing
    dict.

    @param keys: An iterable of the keys which will be added (with values from
        C{d}) to the result.

    @param d: The existing L{dict} from which to copy items.

    @return: The new L{dict} with keys given by C{keys} and values given by the
        corresponding values in C{d}.
    @rtype: L{dict}
    """
    return dict([(k, d[k]) for k in keys])



class DeprecatedRequestAttributesTests(unittest.TestCase):
    """
    Tests for deprecated attributes of L{twisted.web.http.Request}.
    """
    def test_getClient(self):
        """
        L{Request.getClient} is deprecated in favor of resolving the hostname
        in application code.
        """
        channel = DummyChannel()
        request = http.Request(channel, True)
        request.gotLength(123)
        request.requestReceived(b"GET", b"/", b"HTTP/1.1")
        expected = channel.transport.getPeer().host
        self.assertEqual(expected, request.getClient())
        warnings = self.flushWarnings(
            offendingFunctions=[self.test_getClient])

        self.assertEqual({
                "category": DeprecationWarning,
                "message": (
                    "twisted.web.http.Request.getClient was deprecated "
                    "in Twisted 15.0.0; please use Twisted Names to "
                    "resolve hostnames instead")},
                         sub(["category", "message"], warnings[0]))


    def test_noLongerQueued(self):
        """
        L{Request.noLongerQueued} is deprecated, as we no longer process
        requests simultaneously.
        """
        channel = DummyChannel()
        request = http.Request(channel)
        request.noLongerQueued()

        warnings = self.flushWarnings(
            offendingFunctions=[self.test_noLongerQueued])

        self.assertEqual(1, len(warnings))
        self.assertEqual({
                "category": DeprecationWarning,
                "message": (
                    "twisted.web.http.Request.noLongerQueued was deprecated "
                    "in Twisted 16.3.0")},
                         sub(["category", "message"], warnings[0]))



class ChannelProductionTests(unittest.TestCase):
    """
    Tests for the way HTTPChannel manages backpressure.
    """
    request = (
        b'GET / HTTP/1.1\r\n'
        b'Host: localhost\r\n'
        b'\r\n'
    )


    def buildChannelAndTransport(self, transport, requestFactory):
        """
        Setup a L{HTTPChannel} and a transport and associate them.

        @param transport: A transport to back the L{HTTPChannel}
        @param requestFactory: An object that can construct L{Request} objects.
        @return: A tuple of the channel and the transport.
        """
        transport = transport
        channel = http.HTTPChannel()
        channel.requestFactory = _makeRequestProxyFactory(requestFactory)
        channel.makeConnection(transport)

        return channel, transport


    def test_HTTPChannelIsAProducer(self):
        """
        L{HTTPChannel} registers itself as a producer with its transport when a
        connection is made.
        """
        channel, transport = self.buildChannelAndTransport(
            StringTransport(), DummyHTTPHandler
        )

        self.assertEqual(transport.producer, channel)
        self.assertTrue(transport.streaming)


    def test_HTTPChannelUnregistersSelfWhenCallingLoseConnection(self):
        """
        L{HTTPChannel} unregisters itself when it has loseConnection called.
        """
        channel, transport = self.buildChannelAndTransport(
            StringTransport(), DummyHTTPHandler
        )
        channel.loseConnection()

        self.assertIs(transport.producer, None)
        self.assertIs(transport.streaming, None)


    def test_HTTPChannelRejectsMultipleProducers(self):
        """
        If two producers are registered on a L{HTTPChannel} without the first
        being unregistered, a L{RuntimeError} is thrown.
        """
        channel, transport = self.buildChannelAndTransport(
            StringTransport(), DummyHTTPHandler
        )

        channel.registerProducer(DummyProducer(), True)
        self.assertRaises(
            RuntimeError, channel.registerProducer, DummyProducer(), True
        )


    def test_HTTPChannelCanUnregisterWithNoProducer(self):
        """
        If there is no producer, the L{HTTPChannel} can still have
        C{unregisterProducer} called.
        """
        channel, transport = self.buildChannelAndTransport(
            StringTransport(), DummyHTTPHandler
        )

        channel.unregisterProducer()
        self.assertIs(channel._requestProducer, None)


    def test_HTTPChannelStopWithNoRequestOutstanding(self):
        """
        If there is no request producer currently registered, C{stopProducing}
        does nothing.
        """
        channel, transport = self.buildChannelAndTransport(
            StringTransport(), DummyHTTPHandler
        )

        channel.unregisterProducer()
        self.assertIs(channel._requestProducer, None)


    def test_HTTPChannelStopRequestProducer(self):
        """
        If there is a request producer registered with L{HTTPChannel}, calling
        C{stopProducing} causes that producer to be stopped as well.
        """
        channel, transport = self.buildChannelAndTransport(
            StringTransport(), DelayedHTTPHandler
        )

        # Feed a request in to spawn a Request object, then grab it.
        channel.dataReceived(self.request)
        request = channel.requests[0].original

        # Register a dummy producer.
        producer = DummyProducer()
        request.registerProducer(producer, True)

        # The dummy producer is currently unpaused.
        self.assertEqual(producer.events, [])

        # The transport now stops production. This stops the request producer.
        channel.stopProducing()
        self.assertEqual(producer.events, ['stop'])


    def test_HTTPChannelPropagatesProducingFromTransportToTransport(self):
        """
        When L{HTTPChannel} has C{pauseProducing} called on it by the transport
        it will call C{pauseProducing} on the transport. When unpaused, the
        L{HTTPChannel} will call C{resumeProducing} on its transport.
        """
        channel, transport = self.buildChannelAndTransport(
            StringTransport(), DummyHTTPHandler
        )

        # The transport starts in producing state.
        self.assertEqual(transport.producerState, 'producing')

        # Pause producing. The transport should now be paused as well.
        channel.pauseProducing()
        self.assertEqual(transport.producerState, 'paused')

        # Resume producing. The transport should be unpaused.
        channel.resumeProducing()
        self.assertEqual(transport.producerState, 'producing')


    def test_HTTPChannelPropagatesPausedProductionToRequest(self):
        """
        If a L{Request} object has registered itself as a producer with a
        L{HTTPChannel} object, and the L{HTTPChannel} object is paused, both
        the transport and L{Request} objects get paused.
        """
        channel, transport = self.buildChannelAndTransport(
            StringTransport(), DelayedHTTPHandler
        )

        # Feed a request in to spawn a Request object, then grab it.
        channel.dataReceived(self.request)
        request = channel.requests[0].original

        # Register a dummy producer.
        producer = DummyProducer()
        request.registerProducer(producer, True)

        # Note that the transport is paused while it waits for a response.
        # The dummy producer, however, is unpaused.
        self.assertEqual(transport.producerState, 'paused')
        self.assertEqual(producer.events, [])

        # The transport now pauses production. This causes the producer to be
        # paused. The transport stays paused.
        channel.pauseProducing()
        self.assertEqual(transport.producerState, 'paused')
        self.assertEqual(producer.events, ['pause'])

        # The transport has become unblocked and resumes production. This
        # unblocks the dummy producer, but leaves the transport blocked.
        channel.resumeProducing()
        self.assertEqual(transport.producerState, 'paused')
        self.assertEqual(producer.events, ['pause', 'resume'])

        # Unregister the producer and then complete the response. Because the
        # channel is not paused, the transport now gets unpaused.
        request.unregisterProducer()
        request.delayedProcess()
        self.assertEqual(transport.producerState, 'producing')


    def test_HTTPChannelStaysPausedWhenRequestCompletes(self):
        """
        If a L{Request} object completes its response while the transport is
        paused, the L{HTTPChannel} does not resume the transport.
        """
        channel, transport = self.buildChannelAndTransport(
            StringTransport(), DelayedHTTPHandler
        )

        # Feed a request in to spawn a Request object, then grab it.
        channel.dataReceived(self.request)
        request = channel.requests[0].original

        # Register a dummy producer.
        producer = DummyProducer()
        request.registerProducer(producer, True)

        # Note that the transport is paused while it waits for a response.
        # The dummy producer, however, is unpaused.
        self.assertEqual(transport.producerState, 'paused')
        self.assertEqual(producer.events, [])

        # The transport now pauses production. This causes the producer to be
        # paused. The transport stays paused.
        channel.pauseProducing()
        self.assertEqual(transport.producerState, 'paused')
        self.assertEqual(producer.events, ['pause'])

        # Unregister the producer and then complete the response. Because the
        # channel is still paused, the transport stays paused
        request.unregisterProducer()
        request.delayedProcess()
        self.assertEqual(transport.producerState, 'paused')

        # At this point the channel is resumed, and so is the transport.
        channel.resumeProducing()
        self.assertEqual(transport.producerState, 'producing')


    def test_HTTPChannelToleratesDataWhenTransportPaused(self):
        """
        If the L{HTTPChannel} has paused the transport, it still tolerates
        receiving data, and does not attempt to pause the transport again.
        """
        class NoDoublePauseTransport(StringTransport):
            """
            A version of L{StringTransport} that fails tests if it is paused
            while already paused.
            """
            def pauseProducing(self):
                if self.producerState == 'paused':
                    raise RuntimeError("Transport was paused twice!")
                StringTransport.pauseProducing(self)

        # Confirm that pausing a NoDoublePauseTransport twice fails.
        transport = NoDoublePauseTransport()
        transport.pauseProducing()
        self.assertRaises(RuntimeError, transport.pauseProducing)

        channel, transport = self.buildChannelAndTransport(
            NoDoublePauseTransport(), DummyHTTPHandler
        )

        # The transport starts in producing state.
        self.assertEqual(transport.producerState, 'producing')

        # Pause producing. The transport should now be paused as well.
        channel.pauseProducing()
        self.assertEqual(transport.producerState, 'paused')

        # Write in a request, even though the transport is paused.
        channel.dataReceived(self.request)

        # The transport is still paused, but we have tried to write the
        # response out.
        self.assertEqual(transport.producerState, 'paused')
        self.assertTrue(transport.value().startswith(b'HTTP/1.1 200 OK\r\n'))

        # Resume producing. The transport should be unpaused.
        channel.resumeProducing()
        self.assertEqual(transport.producerState, 'producing')


    def test_HTTPChannelToleratesPullProducers(self):
        """
        If the L{HTTPChannel} has a L{IPullProducer} registered with it it can
        adapt that producer into an L{IPushProducer}.
        """
        channel, transport = self.buildChannelAndTransport(
            StringTransport(), DummyPullProducerHandler
        )
        transport = StringTransport()
        channel = http.HTTPChannel()
        channel.requestFactory = DummyPullProducerHandlerProxy
        channel.makeConnection(transport)

        channel.dataReceived(self.request)
        request = channel.requests[0].original
        responseComplete = request._actualProducer.result

        def validate(ign):
            responseBody = transport.value().split(b'\r\n\r\n', 1)[1]
            expectedResponseBody = (
                b'1\r\n0\r\n'
                b'1\r\n1\r\n'
                b'1\r\n2\r\n'
                b'1\r\n3\r\n'
                b'1\r\n4\r\n'
                b'1\r\n5\r\n'
                b'1\r\n6\r\n'
                b'1\r\n7\r\n'
                b'1\r\n8\r\n'
                b'1\r\n9\r\n'
            )
            self.assertEqual(responseBody, expectedResponseBody)

        return responseComplete.addCallback(validate)


    def test_HTTPChannelUnregistersSelfWhenTimingOut(self):
        """
        L{HTTPChannel} unregisters itself when it times out a connection.
        """
        clock = Clock()
        transport = StringTransport()
        channel = http.HTTPChannel()

        # Patch the channel's callLater method.
        channel.timeOut = 100
        channel.callLater = clock.callLater
        channel.makeConnection(transport)

        # Tick the clock forward almost to the timeout.
        clock.advance(99)
        self.assertIs(transport.producer, channel)
        self.assertIs(transport.streaming, True)

        # Fire the timeout.
        clock.advance(1)
        self.assertIs(transport.producer, None)
        self.assertIs(transport.streaming, None)<|MERGE_RESOLUTION|>--- conflicted
+++ resolved
@@ -18,13 +18,8 @@
 from zope.interface import provider
 from zope.interface.verify import verifyObject
 
-<<<<<<< HEAD
-from twisted.python.compat import (_PY3, iterbytes, networkString, unicode,
-                                   intToBytes)
-=======
-from twisted.python.compat import (_PY3, iterbytes, long, networkString, unicode,
-                                   intToBytes, NativeStringIO)
->>>>>>> 02a3221e
+from twisted.python.compat import (_PY3, iterbytes, long, networkString,
+                                   unicode, intToBytes)
 from twisted.python.components import proxyForInterface
 from twisted.python.failure import Failure
 from twisted.trial import unittest
@@ -2158,9 +2153,6 @@
         """
         req = http.Request(DummyChannel(), False)
         req.setResponseCode(long(1))
-    if _PY3:
-        test_setResponseCodeAcceptsLongIntegers.skip = (
-            "Python 3 has no separate long integer type.")
 
 
     def test_setLastModifiedNeverSet(self):
