--- conflicted
+++ resolved
@@ -30,15 +30,12 @@
     cast,
 )
 
-<<<<<<< HEAD
 from asyncio import new_event_loop, AbstractEventLoop, Future, CancelledError
 from unittest import mock
 
 from twisted.python import log
 from twisted.python.failure import Failure
 from twisted.trial import unittest
-=======
->>>>>>> bf8a627f
 from twisted.internet import defer, reactor
 from twisted.internet.defer import (
     Deferred,
