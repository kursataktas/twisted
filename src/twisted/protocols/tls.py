--- conflicted
+++ resolved
@@ -58,13 +58,8 @@
     IHandshakeListener,
     ILoggingContext,
     INegotiated,
-<<<<<<< HEAD
+    IProtocol,
     IProtocolFactory,
-=======
-    IOpenSSLClientConnectionCreator,
-    IOpenSSLServerConnectionCreator,
-    IProtocol,
->>>>>>> 88151eb4
     IProtocolNegotiationFactory,
     IPushProducer,
     IReactorTime,
@@ -760,18 +755,11 @@
 
     def __init__(
         self,
-<<<<<<< HEAD
         contextFactory: SomeConnectionCreator,
         isClient: bool,
         wrappedFactory: IProtocolFactory,
+        clock: Optional[IReactorTime] = None,
     ) -> None:
-=======
-        contextFactory,
-        isClient,
-        wrappedFactory,
-        clock=None,
-    ):
->>>>>>> 88151eb4
         """
         Create a L{TLSMemoryBIOFactory}.
 
